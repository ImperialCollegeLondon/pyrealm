--- conflicted
+++ resolved
@@ -34,14 +34,8 @@
 dacite = "^1.6.0" 
 numpy = "^2.0.0" 
 python = ">=3.10"
-<<<<<<< HEAD
-scipy = "^1.7.3"
-tabulate = "^0.8.10"
-dataclasses-json = "0.6.6"
-=======
 scipy = "^1.7.3" 
 tabulate = "^0.8.10" 
->>>>>>> 2072e0bd
 
 [tool.poetry.group.types.dependencies]
 pandas-stubs = "^2.2.0.240218"
