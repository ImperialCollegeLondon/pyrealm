[tool.poetry]
authors = [
  "David Orme <d.orme@imperial.ac.uk>",
  "Alienor Lavergne <alienor.lavergne@springernature.com>",
  "Vivienne Groner <v.groner@imperial.ac.uk>",
  "Marion Weinzierl <mw925@cam.ac.uk>",
  "Tianzhang Cai <tc684@cam.ac.uk>",
  "Surbhi Goel <sg2147@cam.ac.uk>",
  "Alexander Smith <as3402@cam.ac.uk>",
  "James Emberton <je484@cam.ac.uk>",
  "Amy Pike <ap766@cam.ac.uk>",
]
classifiers = [
  "Programming Language :: Python :: 3",
  "License :: OSI Approved :: MIT License",
  "Operating System :: OS Independent",
  "Topic :: Scientific/Engineering",
  "Intended Audience :: Science/Research",
  "Development Status :: 4 - Beta",
]
description = "Python tools for modelling plant productivity and demography."
homepage = "https://pyrealm.readthedocs.io/"
license = "MIT"
name = "pyrealm"
packages = [
  {include = "pyrealm"},
  {include = "pyrealm_build_data", format = "sdist"},
]
readme = "README.md"
repository = "https://github.com/ImperialCollegeLondon/pyrealm"
version = "1.0.0"

[tool.poetry.dependencies]
dacite = "^1.6.0"
numpy = "^2.0.0"
python = ">=3.10"
scipy = "^1.7.3"
tabulate = "^0.8.10"

marshmallow = "^3.22.0"
marshmallow-dataclass = "^8.7.0"
pandas = "^2.2.2"
pandas-stubs = "^2.2.2.240909"
[tool.poetry.group.types.dependencies]
pandas-stubs = "^2.2.0.240218"
types-tabulate = "^0.9.0.0"

[tool.poetry.group.test.dependencies]
graphviz = "*"
pytest = "^7.1.2"
pytest-cov = "^3.0.0"
pytest-mock = "^3.8.1"
pytest-profiling = "^1.7.0"

[tool.poetry.group.dev.dependencies]
ipython = "^8.9.0"
jupyterlab = "^4.2.1"
jupyterlab-myst = "^2.4.2"
jupytext = "^1.16.2"
matplotlib = "^3.5.2"
multiprocess = "^0.70.16"
mypy = "^0.991"
pandas = "^2.2.0"
pre-commit = "^3.2.0"
ruff = "^0.4.1"

[tool.poetry.group.docs.dependencies]
autodocsumm = "^0.2.8"
myst-nb = "^1.0.0"
netcdf4 = "^1.6.3"
pydocstyle = "^6.1.1"
sphinx = "^7.0.0"
sphinx-external-toc = "^1.0.0"
sphinx-rtd-theme = "^2.0.0"
sphinxcontrib-bibtex = "^2.6.1"
xarray = "^2024.6.0"

[build-system]
build-backend = "poetry.core.masonry.api"
requires = ["poetry-core>=1.8.2"]

[tool.mypy]
disallow_incomplete_defs = true
disallow_untyped_calls = true
disallow_untyped_defs = true
exclude = [
  'pyrealm_build_data/splash/splash_py_version/*.py', # Legacy code used for building golden datasets
]
ignore_missing_imports = false
no_implicit_optional = true
plugins = 'numpy.typing.mypy_plugin'
strict_optional = true

[tool.mypy-setup]
ignore_errors = true

[[tool.mypy.overrides]]
disallow_incomplete_defs = false
disallow_untyped_calls = false
disallow_untyped_defs = false
module = "tests.*"

[tool.pytest.ini_options]
addopts = """
  -v 
  -p no:warnings
  -m "not profiling"
  --cov=pyrealm
  --cov-report=html:reports/coverage
  --doctest-modules
  --ignore=pyrealm/__main__.py
  --ignore=tests/pmodel/generate_test_inputs.py
  """
python_files = 'test_*.py'
testpaths = ['tests', 'pyrealm']

[tool.ruff]
exclude = [
  "pyrealm_build_data/splash/splash_py_version/*", # Legacy code used for building golden datasets
]
target-version = "py310"

[tool.ruff.lint]
# Enable all `pydocstyle` rules, limiting to those that adhere to the
# Google convention via `convention = "google"`, below.
select = [
  # "B", # flake8-bugbear
  # "SIM", # flake8-simplify
  "E", # pycodestyle
  "F", # pyflakes
  "D", # pydocstyle
  "I", # isort
  "UP", # pyupgrade
  "RUF", # RUF specific checks
  "NPY201",
]

# On top of the Google convention, disable:
ignore = [
  "D202", # Blank line after docstring is ok
  "D107", # Location of __init__ docstring in class not __init__"
  "D105", # Magic methods do not need docstrings.
]

[tool.ruff.lint.pydocstyle]
convention = "google"

[tool.jupytext]
# Stop jupytext from removing mystnb and other settings in MyST Notebook YAML headers
notebook_metadata_filter = "settings,mystnb,language_info"
<<<<<<< HEAD
# Also stop it from stripping cell metadata.
=======
# Also stop it from stripping cell metadata, except for specific ones to lose.
>>>>>>> 396c5533
cell_metadata_filter = "all,-trusted"<|MERGE_RESOLUTION|>--- conflicted
+++ resolved
@@ -148,9 +148,5 @@
 [tool.jupytext]
 # Stop jupytext from removing mystnb and other settings in MyST Notebook YAML headers
 notebook_metadata_filter = "settings,mystnb,language_info"
-<<<<<<< HEAD
-# Also stop it from stripping cell metadata.
-=======
 # Also stop it from stripping cell metadata, except for specific ones to lose.
->>>>>>> 396c5533
 cell_metadata_filter = "all,-trusted"