--- conflicted
+++ resolved
@@ -46,10 +46,6 @@
 flake8-docstrings = "^1.6.0"
 ipython = "^8.9.0"
 isort = "^5.12.0"
-<<<<<<< HEAD
-pandas = "^2.2.0"
-=======
->>>>>>> 4900b2ce
 matplotlib = "^3.5.2"
 multiprocess = "^0.70.16"
 mypy = "^0.991"
