"""Configure the Sphinx documentation builder.

-- Path setup --------------------------------------------------------------

If extensions (or modules to document with autodoc) are in another directory,
add these directories to sys.path here. If the directory is relative to the
documentation root, use os.path.abspath to make it absolute, like shown here.
"""

import sys
import warnings
from dataclasses import dataclass, field
from datetime import datetime
from pathlib import Path

# Import Matplotlib to avoid this message in notebooks:
# "Matplotlib is building the font cache; this may take a moment."
import matplotlib.pyplot  # noqa: F401
import sphinxcontrib.bibtex.plugin
from sphinxcontrib.bibtex.style.referencing import BracketStyle
from sphinxcontrib.bibtex.style.referencing.author_year import AuthorYearReferenceStyle

from pyrealm import __version__ as pyrealm_version

<<<<<<< HEAD
sys.path.insert(0, os.path.abspath("../"))
=======
sys.path.insert(0, str(Path("../").resolve()))
sys.path.append(str(Path("./sphinx_extensions").resolve()))
>>>>>>> a94ef851

# Suppress the 2.0.0 user warnings in the documentation
warnings.filterwarnings(
    "ignore", category=UserWarning, message="Pyrealm 2.0.0 uses a new default value"
)

# -- Project information -----------------------------------------------------

project = "pyrealm: Ecosystem Models in Python"
html_logo = "_static/images/pyrealm_logo_white_background.png"
html_favicon = "_static/images/pyrealm_favicon.png"

current_year = datetime.today().strftime("%Y")
copyright = "2020-" + current_year + ", Pyrealm Developers"
author = "Pyrealm Developers"

# The full version, including alpha/beta/rc tags
version = pyrealm_version
release = pyrealm_version

# -- General configuration ---------------------------------------------------

# Add any Sphinx extension module names here, as strings. They can be
# extensions coming with Sphinx (named 'sphinx.ext.*') or your custom
# ones.
extensions = [
    "sphinx.ext.autodoc",
    "autodocsumm",
    "sphinx.ext.napoleon",
    "sphinx.ext.mathjax",
    "sphinx.ext.autosummary",
    "sphinx.ext.intersphinx",
    "sphinx.ext.todo",
    "sphinxcontrib.bibtex",
    "myst_nb",
    "sphinx_rtd_theme",
    "sphinx_design",
    "sphinx_external_toc",
    "experimental",
]

# External table of contents
external_toc_path = "_toc.yml"  # optional, default: _toc.yml
external_toc_exclude_missing = False  # optional, default: False

<<<<<<< HEAD
# Include TODOs
todo_include_todos = True
=======
# Citation styling
>>>>>>> a94ef851


# Citation styling
def bracket_style() -> BracketStyle:
    """Custom citation parenthesis style."""
    return BracketStyle(
        left="(",
        right=")",
    )


@dataclass
class MyReferenceStyle(AuthorYearReferenceStyle):
    """Custom referencing style."""

    bracket_parenthetical: BracketStyle = field(default_factory=bracket_style)
    bracket_textual: BracketStyle = field(default_factory=bracket_style)
    bracket_author: BracketStyle = field(default_factory=bracket_style)
    bracket_label: BracketStyle = field(default_factory=bracket_style)
    bracket_year: BracketStyle = field(default_factory=bracket_style)


sphinxcontrib.bibtex.plugin.register_plugin(
    "sphinxcontrib.bibtex.style.referencing", "author_year_round", MyReferenceStyle
)

bibtex_reference_style = "author_year_round"
bibtex_default_style = "plain"

# Cross-reference checking
# TODO - find some better solution than this to all of these bizarre cross reference
#        problems.

nitpicky = True
nitpick_ignore = [
    ("py:class", "numpy._typing._array_like._ScalarType_co"),
    ("py:class", "numpy._typing._generic_alias.ScalarType"),
    ("py:class", "numpy.float32"),
    ("py:class", "numpy.float64"),
    ("py:class", "numpy.int64"),
    ("py:class", "numpy.timedelta64"),
    ("py:class", "numpy.bool_"),
    ("py:class", "numpy.ndarray"),
    ("py:class", "numpy.dtype"),
    ("py:class", "numpy.dtype[+ScalarType]"),
    ("py:class", "numpy.typing.NDArray"),
    ("py:class", "numpy.NDArray"),
    ("py:class", "NDArray"),
    ("py:class", "dataclasses.InitVar"),
    (
        "py:class",
        "dataclasses.InitVar[numpy.ndarray[typing.Any, numpy.dtype[+ScalarType]]]",
    ),
    (
        "py:class",
        "dataclasses.InitVar[numpy.ndarray[typing.Any, numpy.dtype[+_ScalarType_co]]]",
    ),
    (
        "py:class",
        (
            "tuple[numpy.ndarray[typing.Any, numpy.dtype[+ScalarType]], "
            "numpy.ndarray[typing.Any, numpy.dtype[+ScalarType]]]"
        ),
    ),
    (
        "py:obj",
        (
            "typing.Union[~numpy.ndarray[~typing.Any, "
            "~numpy.dtype[~numpy._typing._generic_alias.ScalarType]], "
            "tuple[numpy.ndarray[typing.Any, numpy.dtype[+ScalarType]], "
            "numpy.ndarray[typing.Any, numpy.dtype[+ScalarType]], "
            "numpy.ndarray[typing.Any, numpy.dtype[+ScalarType]]]]"
        ),
    ),
    (
        "py:class",
        (
            "tuple[numpy.ndarray[typing.Any, numpy.dtype[+ScalarType]], "
            "numpy.ndarray[typing.Any, numpy.dtype[+ScalarType]], "
            "numpy.ndarray[typing.Any, numpy.dtype[+ScalarType]]]"
        ),
    ),
    (
        "py:class",
        (
            "tuple[numpy.ndarray[typing.Any, numpy.dtype[+ScalarType]], "
            "numpy.ndarray[typing.Any, numpy.dtype[+ScalarType]], "
            "numpy.ndarray[typing.Any, numpy.dtype[+ScalarType]]]"
        ),
    ),
    ("py:class", "pandas.core.frame.DataFrame"),
]

intersphinx_mapping = {
    "pytest": ("https://docs.pytest.org/en/stable/", None),
    "numpy": ("https://numpy.org/doc/stable/", None),
    "scipy": ("https://docs.scipy.org/doc/scipy/", None),
    "python": ("https://docs.python.org/3/", None),
    "xarray": ("https://docs.xarray.dev/en/stable/", None),
    "pandas": ("http://pandas.pydata.org/pandas-docs/dev/", None),
    "shapely": ("https://shapely.readthedocs.io/en/stable/", None),
    "marshmallow": ("https://marshmallow.readthedocs.io/en/stable/", None),
}


autodoc_default_flags = ["members"]
autosummary_generate = True

myst_enable_extensions = ["dollarmath", "deflist", "colon_fence"]
myst_heading_anchors = 4

# Enable mhchem for chemical formulae
mathjax3_config = {
    "tex": {
        "extensions": ["mhchem.js"],
        # 'inlineMath': [['$', '$']]
    }
}

# Turn off ugly rendering of class attributes
napoleon_use_ivar = True
napoleon_custom_sections = [("PModel Parameters", "params_style")]

# Autodoc configuration:
# - Suppress signature expansion of arguments
autodoc_preserve_defaults = True
# - Have funcname not pyrealm.pmodel.funcname in autodoc
add_module_names = False
# - Group members by type not alphabetically
autodoc_member_order = "groupwise"

bibtex_bibfiles = ["refs.bib"]

# Add any paths that contain templates here, relative to this directory.
templates_path = ["_templates"]

# List of patterns, relative to source directory, that match files and
# directories to ignore when looking for source files.
# This pattern also affects html_static_path and html_extra_path.
exclude_patterns = ["maxime*", "**.ipynb_checkpoints"]

# -- Options for HTML output -------------------------------------------------

# The theme to use for HTML and HTML Help pages.  See the documentation for
# a list of builtin themes.

# html_theme = "sphinx_material"
html_theme = "sphinx_rtd_theme"

html_theme_options = {
    "logo_only": True,
    "version_selector": True,
    "prev_next_buttons_location": "top",
    "style_external_links": False,
    "style_nav_header_background": "grey",
    # Toc options
    "collapse_navigation": False,
    "sticky_navigation": True,
    "navigation_depth": 4,
    "includehidden": True,
    "titles_only": False,
}


# Add any paths that contain custom static files (such as style sheets) here,
# relative to this directory. They are copied after the builtin static files,
# so a file named "default.css" will overwrite the builtin "default.css".
html_static_path = ["_static"]


def setup(app):  # type: ignore
    """Use setup to remove .ipynb from sources.

    Note that this assumes that all ipynb files are paired with Myst Markdown
    files via Jupytext
    """
    # Ignore .ipynb files
    app.registry.source_suffix.pop(".ipynb", None)<|MERGE_RESOLUTION|>--- conflicted
+++ resolved
@@ -22,12 +22,8 @@
 
 from pyrealm import __version__ as pyrealm_version
 
-<<<<<<< HEAD
-sys.path.insert(0, os.path.abspath("../"))
-=======
 sys.path.insert(0, str(Path("../").resolve()))
 sys.path.append(str(Path("./sphinx_extensions").resolve()))
->>>>>>> a94ef851
 
 # Suppress the 2.0.0 user warnings in the documentation
 warnings.filterwarnings(
@@ -60,7 +56,6 @@
     "sphinx.ext.mathjax",
     "sphinx.ext.autosummary",
     "sphinx.ext.intersphinx",
-    "sphinx.ext.todo",
     "sphinxcontrib.bibtex",
     "myst_nb",
     "sphinx_rtd_theme",
@@ -73,15 +68,9 @@
 external_toc_path = "_toc.yml"  # optional, default: _toc.yml
 external_toc_exclude_missing = False  # optional, default: False
 
-<<<<<<< HEAD
-# Include TODOs
-todo_include_todos = True
-=======
 # Citation styling
->>>>>>> a94ef851
-
-
-# Citation styling
+
+
 def bracket_style() -> BracketStyle:
     """Custom citation parenthesis style."""
     return BracketStyle(
