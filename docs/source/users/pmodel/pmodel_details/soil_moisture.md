--- conflicted
+++ resolved
@@ -150,14 +150,7 @@
 
 for mean_alpha in [0.9, 0.5, 0.3, 0.1, 0.0]:
 
-<<<<<<< HEAD
-    soilmstress = pmodel.calc_soilmstress_stocker(
-        soilm=soilm, meanalpha=mean_alpha, coef=coef
-=======
-    soilmstress = calc_soilmstress_stocker(
-        soilm=soilm, meanalpha=mean_alpha, pmodel_const=const
->>>>>>> aad4b8cd
-    )
+    soilmstress = calc_soilmstress_stocker(soilm=soilm, meanalpha=mean_alpha, coef=coef)
     ax2.plot(soilm, soilmstress, label=r"$\bar{{\alpha}}$ = {}".format(mean_alpha))
 
 ax2.axvline(x=coef["thetastar"], linestyle="--", color="black")
@@ -241,14 +234,7 @@
 
 for mean_alpha in [0.9, 0.5, 0.3, 0.1, 0.0]:
     # Calculate the stress for this aridity
-<<<<<<< HEAD
-    sm_stress = pmodel.calc_soilmstress_stocker(
-        soilm=soilm, meanalpha=mean_alpha, coef=coef
-=======
-    sm_stress = calc_soilmstress_stocker(
-        soilm=sm_gradient, meanalpha=mean_alpha, pmodel_const=const
->>>>>>> aad4b8cd
-    )
+    sm_stress = calc_soilmstress_stocker(soilm=soilm, meanalpha=mean_alpha, coef=coef)
     # Apply the penalty factor
     gpp_stressed[mean_alpha] = model.gpp * sm_stress
 ```
@@ -303,13 +289,9 @@
 $$
 
 ```{code-cell} ipython3
-<<<<<<< HEAD
 from pyrealm.constants import PModelConst
 
 coef = PModelConst().soilmstress_mengoli
-=======
-const = PModelConst()
->>>>>>> aad4b8cd
 aridity_index = np.arange(0.35, 7, 0.1)
 
 y = np.minimum(coef["y_a"] * np.power(aridity_index, coef["y_b"]), 1)
