---
jupytext:
  formats: md:myst
  text_representation:
    extension: .md
    format_name: myst
    format_version: 0.13
kernelspec:
  display_name: Python 3 (ipykernel)
  language: python
  name: python3
language_info:
  codemirror_mode:
    name: ipython
    version: 3
  file_extension: .py
  mimetype: text/x-python
  name: python
  nbconvert_exporter: python
  pygments_lexer: ipython3
  version: 3.11.9
---

# P Model predictions

```{code-cell} ipython3
:tags: [hide-input]

from itertools import product
from pyrealm.pmodel.pmodel import PModel
from pyrealm.pmodel.pmodel_environment import PModelEnvironment
import numpy as np
import matplotlib.pyplot as plt
from matplotlib.lines import Line2D

# Create inputs for a temperature curve at:
# - two atmospheric pressures
# - two CO2 concentrations
# - two VPD values

n_pts = 1001

tc_1d = np.linspace(-10, 60, n_pts)
patm_1d = np.array([101325, 80000])
vpd_1d = np.array([500, 2000])
co2_1d = np.array([280, 410])

tc_4d, patm_4d, vpd_4d, co2_4d = np.meshgrid(tc_1d, patm_1d, vpd_1d, co2_1d)

# Calculate the photosynthetic environment including approximate
# average canopy top light conditions for dry season tropical forest.
# https://doi.org/10.2307/2260066
pmodel_env = PModelEnvironment(
    tc=tc_4d, patm=patm_4d, vpd=vpd_4d, co2=co2_4d, fapar=0.91, ppfd=600
)

# Run the P Models
pmodel_c3 = PModel(pmodel_env)
pmodel_c4 = PModel(pmodel_env, method_optchi="c4")


# Create line plots of optimal chi

# Create a list of combinations and line formats
# (line col: PATM, style: CO2, marker used for VPD)

idx_vals = {
    "vpd": zip([0, 1], vpd_1d),
    "patm": zip([0, 1], patm_1d),
    "co2": zip([0, 1], co2_1d),
}

idx_combos = list(product(*idx_vals.values()))
line_formats = ["r-", "r--", "b-", "b--"] * 2


def plot_fun(estvar, estvarlab):
    """Helper function to plot an estimated variable

    Args:
        estvar: String naming variable to be plotted
        estvarlab: String to be used in axis labels
    """

    # Create side by side subplots
    fig, (ax1, ax2) = plt.subplots(1, 2, figsize=(12, 5), sharey=True, sharex=True)

    # Loop over the envnt combinations for c3 and c4 models
    for this_mod, this_axs in zip((pmodel_c3, pmodel_c4), (ax1, ax2)):

        for ((vdx, vvl), (pdx, pvl), (cdx, cvl)), lfmt in zip(idx_combos, line_formats):

            mrkr = "o" if vvl == 500 else "^"
            plotvar = getattr(this_mod, estvar)

            this_axs.plot(tc_1d, plotvar[pdx, :, vdx, cdx], lfmt)
            max_idx = np.nanargmax(plotvar[pdx, :, vdx, cdx])
            this_axs.scatter(
                tc_1d[max_idx],
                plotvar[pdx, :, vdx, cdx][max_idx],
                marker=mrkr,
                s=60,
                c="none",
                edgecolor="black",
            )

        # Set axis labels
        this_axs.set_xlabel("Temperature °C")
        this_axs.set_ylabel(f"Estimated {estvarlab}")

    ax1.set_title(f"C3 variation in estimated {estvarlab}")
    ax2.set_title(f"C4 variation in {estvarlab}")

    plt.show()
```

This page shows how the main output variables from the P Model vary under differing
environmental conditions. The paired plots below show how C3 and C4 plants respond under
a range of temperatures (-10°C to 60°C) and then pairs of values for the other
environmental variables:

* Atmospheric pressure: 101325 Pa and 80000 Pa
* Vapour pressure deficit: 500 Pa and 2000 Pa
* $\ce{CO2}$ concentration: 280 ppm and 410 ppm.

For the plots below, productivity has been estimated using a representative
irradiance values at the top of a tropical rainforest canopy:

* $f_{APAR}$: 0.91 (unitless)
* PPFD: 600 µmol m-2 s-1

```{warning}

The estimated PPFD must be expressed as **µmol m-2 s-1**.

Estimates of PPFD sometimes use different temporal or spatial scales - for
example daily moles of photons per hectare. Although GPP can also be expressed
with different units, many other predictions of the P Model ($J_{max}$,
$V_{cmax}$, $g_s$ and $r_d$) _must_ be expressed as
µmol m-2 s-1 and so this standard unit must also be used for PPFD.
```

All of the pairwise plots share the same legend:

```{code-cell} ipython3
:tags: [hide-input]

fig, ax = plt.subplots(1, 1, figsize=(6, 1.2))

# create a legend showing the combinations
blnk = Line2D([], [], color="none")
rd = Line2D([], [], linestyle="-", color="r")
bl = Line2D([], [], linestyle="-", color="b")
sld = Line2D([], [], linestyle="-", color="k")
dsh = Line2D([], [], linestyle="--", color="k")
circ = Line2D(
    [],
    [],
    marker="o",
    linestyle="",
    markersize=10,
    markeredgecolor="k",
    markerfacecolor="none",
)
trng = Line2D(
    [],
    [],
    marker="^",
    linestyle="",
    markersize=10,
    markeredgecolor="k",
    markerfacecolor="none",
)

ax.legend(
    [blnk, blnk, blnk, rd, sld, circ, bl, dsh, trng],
    [
        "patm",
        "co2",
        "vpd",
        f"{patm_1d[0]} Pa",
        f"{co2_1d[0]} ppm",
        f"{vpd_1d[0]} Pa",
        f"{patm_1d[1]} Pa",
        f"{co2_1d[1]} ppm",
        f"{vpd_1d[1]} Pa",
    ],
    ncol=3,
    loc="upper center",
    frameon=False,
    prop={"size": 12},
)

ax.axis("off")

plt.show()
```

## Efficiency outputs

### Light use efficiency (``lue``, LUE)

Light use efficiency measures conversion efficiency of moles of absorbed irradiance into
grams of Carbon ($\mathrm{g\,C}\; \mathrm{mol}^{-1}$ photons).

```{code-cell} ipython3
:tags: [hide-input]

plot_fun("lue", r"LUE ($\mathrm{g\,C}\; \mathrm{mol}^{-1}$ photons).")
```

### Intrinsic water use efficiency (``iwue``, IWUE)

The intrinsic water-use efficiency is ratio of net photosynthetic CO2
assimilation to stomatal conductance, and captures the cost of assimilation per
unit of water, in units of $\mu\mathrm{mol}\;\mathrm{mol}^{-1}$.

```{code-cell} ipython3
:tags: [hide-input]

plot_fun("iwue", r"IWUE ($\mu\mathrm{mol}\;\mathrm{mol}^{-1}$)")
```

## Productivity outputs

The remaining key outputs are measures of photosynthetic productivity, such as
GPP, which are calculated using the provided estimates of PPFD and FAPAR and the
resulting absorbed irradiance ($I_{abs}$).

The productivity variables and their units are:

* Gross primary productivity (``gpp``, $\mu\text{gC}\,\mathrm{m}^{-2}\,\text{s}^{-1}$)
* Maximum rate of carboxylation
    (``vcmax``, $\mu\text{mol}\,\mathrm{m}^{-2}\,\text{s}^{-1}$)
* Maximum rate of carboxylation at standard temperature
    (``vcmax25``, $\mu\text{mol}\,\mathrm{m}^{-2}\,\text{s}^{-1}$)
* Maximum rate of electron transport.
    (``jmax``, $\mu\text{mol}\,\mathrm{m}^{-2}\,\text{s}^{-1}$)
* Stomatal conductance (``gs``, $\mu\text{mol}\,\mathrm{m}^{-2}\,\text{s}^{-1}$)

### Gross primary productivity (``gpp``, GPP)

```{code-cell} ipython3
:tags: [hide-input]

plot_fun("gpp", r"GPP   ($\mu\mathrm{g\,C}\,\mathrm{m}^{-2}\,\mathrm{s}^{-1}$)")
```

### Maximum rate of carboxylation (``vcmax``)

```{code-cell} ipython3
:tags: [hide-input]

plot_fun("vcmax", r"$v_{cmax}$   ($\mu\mathrm{mol}\,\mathrm{m}^{-2}\,\mathrm{s}^{-1}$)")
```

### Maximum rate of carboxylation at standard temperature (``vcmax25``)

```{code-cell} ipython3
:tags: [hide-input]

plot_fun(
    "vcmax25", r"$v_{cmax25}$ ($\mu\mathrm{mol}\,\mathrm{m}^{-2}\,\mathrm{s}^{-1}$)"
)
```

### Maximum rate of electron transport. (``jmax``)

```{code-cell} ipython3
:tags: [hide-input]

plot_fun("jmax", r"$J_{max}$   ($\mu\mathrm{mol}\,\mathrm{m}^{-2}\,\mathrm{s}^{-1}$)")
```

### Stomatal conductance (``gs``, $g_s$)

Stomatal conductance is estimated using the difference between ambient and optimal
internal leaf $\ce{CO2}$ concentration. When vapour pressure deficit is zero, the
difference between $c_a$ and $c_i$ will tend to zero, which leads to numerical
instability in estimates of $g_s$, which will be set as undefined (`np.nan`) when VPD is
zero or when $c_a - c_i = 0$.

```{code-cell} ipython3
:tags: [hide-input]

plot_fun("gs", r"$g_s$   ($\mu\mathrm{mol}\,\mathrm{m}^{-2}\,\mathrm{s}^{-1}$)")
```

## Scaling with absorbed irradiance

All of the six productivity variables scale linearly with absorbed irradiance. The plots
below show how each variable changes, for a constant environment with `tc` of 20°C,
`patm` of 101325 Pa, `vpd` of 1000 Pa and $\ce{CO2}$ of 400 ppm, when absorbed
irradiance changes from 0 to 2000 $\mu\text{mol}\,\mathrm{m}^{-2}\,\text{s}^{-1}$.

```{code-cell} ipython3
:tags: [hide-input]

# Calculate the photosynthetic environment
ppfd_vals = np.arange(2000)
pmodel_env = PModelEnvironment(
    tc=20, patm=101325, vpd=1000, co2=400, fapar=1, ppfd=ppfd_vals
)

# Run the P Models
pmodel_c3 = PModel(pmodel_env)
pmodel_c4 = PModel(pmodel_env, method_optchi="c4")


def plot_iabs(ax, estvar, estvarlab):
    """Helper function to plot an estimated variable

    Args:
        estvar: String naming variable to be plotted
        estvarlab: String to be used in axis labels
    """

    # Loop over the envnt combinations for c3 and c4 models
    for this_mod, lfmt in zip((pmodel_c3, pmodel_c4), ("r-", "b-")):

        plotvar = getattr(this_mod, estvar)
        ax.plot(ppfd_vals, plotvar, lfmt)

    # Set axis labels
    ax.set_xlabel(
        r"Absorbed irradiance ($\mu\mathrm{mol}\,\mathrm{m}^{-2}\,\mathrm{s}^{-1}$)"
    )
    ax.set_ylabel(f"Estimated {estvarlab}")


fig, axs = plt.subplots(3, 2, figsize=(12, 15), sharex=True)

plot_iabs(
    axs[0, 0], "gpp", r"GPP ($\mu\mathrm{g\,C}\,\mathrm{m}^{-2}\,\mathrm{s}^{-1}$)"
)

plot_iabs(
<<<<<<< HEAD
    axs[0, 1],
=======
    axs[0, 1], "rd", r"$r_d$ ($\mu\mathrm{mol}\,\mathrm{m}^{-2}\,\mathrm{s}^{-1}$)"
)
plot_iabs(
    axs[1, 0],
>>>>>>> 592fb001
    "vcmax",
    r"$v_{cmax}$ ($\mu\mathrm{mol}\,\mathrm{m}^{-2}\,\mathrm{s}^{-1}$)",
)
plot_iabs(
<<<<<<< HEAD
    axs[0, 2],
=======
    axs[1, 1],
>>>>>>> 592fb001
    "vcmax25",
    r"$v_{cmax25}$   ($\mu\mathrm{mol}\,\mathrm{m}^{-2}\,\mathrm{s}^{-1}$)",
)
plot_iabs(
<<<<<<< HEAD
    axs[1, 0],
=======
    axs[2, 0],
>>>>>>> 592fb001
    "jmax",
    r"$J_{max}$ ($\mu\mathrm{mol}\,\mathrm{m}^{-2}\,\mathrm{s}^{-1}$)",
)
plot_iabs(
<<<<<<< HEAD
    axs[1, 1], "gs", r"$g_s$ ($\mu\mathrm{mol}\,\mathrm{m}^{-2}\,\mathrm{s}^{-1}$)"
=======
    axs[2, 1], "gs", r"$g_s$ ($\mu\mathrm{mol}\,\mathrm{m}^{-2}\,\mathrm{s}^{-1}$)"
>>>>>>> 592fb001
)

axs[0, 0].legend(
    [
        Line2D([], [], linestyle="-", color="r"),
        Line2D([], [], linestyle="-", color="b"),
    ],
    ["C3", "C4"],
    loc="upper left",
    frameon=False,
)

fig.tight_layout()
plt.show()
```<|MERGE_RESOLUTION|>--- conflicted
+++ resolved
@@ -335,41 +335,22 @@
 )
 
 plot_iabs(
-<<<<<<< HEAD
     axs[0, 1],
-=======
-    axs[0, 1], "rd", r"$r_d$ ($\mu\mathrm{mol}\,\mathrm{m}^{-2}\,\mathrm{s}^{-1}$)"
-)
-plot_iabs(
-    axs[1, 0],
->>>>>>> 592fb001
     "vcmax",
     r"$v_{cmax}$ ($\mu\mathrm{mol}\,\mathrm{m}^{-2}\,\mathrm{s}^{-1}$)",
 )
 plot_iabs(
-<<<<<<< HEAD
-    axs[0, 2],
-=======
-    axs[1, 1],
->>>>>>> 592fb001
+    axs[1, 0],
     "vcmax25",
     r"$v_{cmax25}$   ($\mu\mathrm{mol}\,\mathrm{m}^{-2}\,\mathrm{s}^{-1}$)",
 )
 plot_iabs(
-<<<<<<< HEAD
-    axs[1, 0],
-=======
-    axs[2, 0],
->>>>>>> 592fb001
+    axs[1, 1],
     "jmax",
     r"$J_{max}$ ($\mu\mathrm{mol}\,\mathrm{m}^{-2}\,\mathrm{s}^{-1}$)",
 )
 plot_iabs(
-<<<<<<< HEAD
-    axs[1, 1], "gs", r"$g_s$ ($\mu\mathrm{mol}\,\mathrm{m}^{-2}\,\mathrm{s}^{-1}$)"
-=======
-    axs[2, 1], "gs", r"$g_s$ ($\mu\mathrm{mol}\,\mathrm{m}^{-2}\,\mathrm{s}^{-1}$)"
->>>>>>> 592fb001
+    axs[2, 0], "gs", r"$g_s$ ($\mu\mathrm{mol}\,\mathrm{m}^{-2}\,\mathrm{s}^{-1}$)"
 )
 
 axs[0, 0].legend(
