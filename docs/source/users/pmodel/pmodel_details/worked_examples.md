--- conflicted
+++ resolved
@@ -49,11 +49,7 @@
 
 ### Estimate photosynthetic environment
 
-<<<<<<< HEAD
-```{code-cell}
-=======
-```{code-cell} ipython3
->>>>>>> 396c5533
+```{code-cell} ipython3
 from importlib import resources
 
 from matplotlib import pyplot as plt
@@ -73,19 +69,11 @@
 {meth}`~pyrealm.pmodel.pmodel_environment.PModelEnvironment.summarize` method provides a
 more detailed summary of the attributes.
 
-<<<<<<< HEAD
-```{code-cell}
+```{code-cell} ipython3
 env
 ```
 
-```{code-cell}
-=======
-```{code-cell} ipython3
-env
-```
-
-```{code-cell} ipython3
->>>>>>> 396c5533
+```{code-cell} ipython3
 env.summarize()
 ```
 
@@ -94,22 +82,14 @@
 Next, the P Model can be fitted to the photosynthetic environment using the
 ({class}`~pyrealm.pmodel.pmodel.PModel`) class:
 
-<<<<<<< HEAD
-```{code-cell}
-=======
-```{code-cell} ipython3
->>>>>>> 396c5533
+```{code-cell} ipython3
 model = PModel(env)
 ```
 
 The returned model object holds a lot of information. The representation of the
 model object shows a terse display of the settings used to run the model:
 
-<<<<<<< HEAD
-```{code-cell}
-=======
-```{code-cell} ipython3
->>>>>>> 396c5533
+```{code-cell} ipython3
 model
 ```
 
@@ -119,11 +99,7 @@
 photosynthetic efficiency: the intrinsic water use efficiency (``iwue``) and the light
 use efficiency (``lue``).
 
-<<<<<<< HEAD
-```{code-cell}
-=======
-```{code-cell} ipython3
->>>>>>> 396c5533
+```{code-cell} ipython3
 model.summarize()
 ```
 
@@ -135,11 +111,7 @@
 This object also has a {meth}`~pyrealm.pmodel.optimal_chi.OptimalChiABC.summarize`
 method:
 
-<<<<<<< HEAD
-```{code-cell}
-=======
-```{code-cell} ipython3
->>>>>>> 396c5533
+```{code-cell} ipython3
 model.optchi.summarize()
 ```
 
@@ -155,11 +127,7 @@
 * An absorption fraction of 0.91 (-), and
 * a PPFD of 834 µmol m-2 s-1.
 
-<<<<<<< HEAD
-```{code-cell}
-=======
-```{code-cell} ipython3
->>>>>>> 396c5533
+```{code-cell} ipython3
 model.estimate_productivity(fapar=0.91, ppfd=834)
 model.summarize()
 ```
@@ -191,11 +159,7 @@
   cell.
 * Elevation is constant across months, so the data for each month is repeated.
 
-<<<<<<< HEAD
-```{code-cell}
-=======
-```{code-cell} ipython3
->>>>>>> 396c5533
+```{code-cell} ipython3
 # Load an example dataset containing the forcing variables.
 data_path = resources.files("pyrealm_build_data.rpmodel") / "pmodel_global.nc"
 ds = xarray.load_dataset(data_path)
@@ -214,11 +178,7 @@
 data to atmospheric pressure, and then this is used to set the photosynthetic
 environment for the model:
 
-<<<<<<< HEAD
-```{code-cell}
-=======
-```{code-cell} ipython3
->>>>>>> 396c5533
+```{code-cell} ipython3
 # Convert elevation to atmospheric pressure
 patm = calc_patm(elev)
 
@@ -236,11 +196,7 @@
 That environment can then be run to calculate the P model predictions for light use
 efficiency:
 
-<<<<<<< HEAD
-```{code-cell}
-=======
-```{code-cell} ipython3
->>>>>>> 396c5533
+```{code-cell} ipython3
 # Run the P model
 model = PModel(env)
 
@@ -253,11 +209,7 @@
 Finally, the light use efficiency can be used to calculate GPP given the
 photosynthetic photon flux density and fAPAR.
 
-<<<<<<< HEAD
-```{code-cell}
-=======
-```{code-cell} ipython3
->>>>>>> 396c5533
+```{code-cell} ipython3
 # Scale the outputs from values per unit iabs to realised values
 model.estimate_productivity(fapar, ppfd)
 
