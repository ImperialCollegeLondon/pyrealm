--- conflicted
+++ resolved
@@ -57,11 +57,7 @@
 site](https://fluxnet.org/doi/FLUXNET2015/BE-Vie), which was also used as a
 demonstration in {cite:t}`mengoli:2022a`.
 
-<<<<<<< HEAD
-```{code-cell}
-=======
-```{code-cell} ipython3
->>>>>>> 396c5533
+```{code-cell} ipython3
 data_path = resources.files("pyrealm_build_data.subdaily") / "subdaily_BE_Vie_2014.csv"
 
 data = pandas.read_csv(str(data_path))
@@ -82,11 +78,7 @@
 subdaily timescale. The code below also estimates GPP under the standard P Model with no
 slow responses for comparison.
 
-<<<<<<< HEAD
-```{code-cell}
-=======
-```{code-cell} ipython3
->>>>>>> 396c5533
+```{code-cell} ipython3
 # Calculate the photosynthetic environment
 subdaily_env = PModelEnvironment(
     tc=temp_subdaily,
@@ -112,11 +104,7 @@
 conditions at the observation closest to noon, or the mean environmental conditions in a
 window around noon.
 
-<<<<<<< HEAD
-```{code-cell}
-=======
-```{code-cell} ipython3
->>>>>>> 396c5533
+```{code-cell} ipython3
 # Create the fast slow scaler
 fsscaler = SubdailyScaler(datetime_subdaily)
 
@@ -160,11 +148,7 @@
 inputs to the standard P Model to calculate the optimal behaviour of plants under those
 conditions.
 
-<<<<<<< HEAD
-```{code-cell}
-=======
-```{code-cell} ipython3
->>>>>>> 396c5533
+```{code-cell} ipython3
 # Get the daily acclimation conditions for the forcing variables
 temp_acclim = fsscaler.get_daily_means(temp_subdaily)
 co2_acclim = fsscaler.get_daily_means(co2_subdaily)
@@ -195,11 +179,7 @@
 at 25°C. This is acheived by multiplying by the reciprocal of the exponential part of
 the Arrhenius equation ($h^{-1}$ in {cite}`mengoli:2022a`).
 
-<<<<<<< HEAD
-```{code-cell}
-=======
-```{code-cell} ipython3
->>>>>>> 396c5533
+```{code-cell} ipython3
 # Are these any of the existing values in the constants?
 ha_vcmax25 = 65330
 ha_jmax25 = 43900
@@ -214,11 +194,7 @@
 The memory effect can now be applied to the three parameters with slow
 responses to calculate realised values, here using the default 15 day window.
 
-<<<<<<< HEAD
-```{code-cell}
-=======
-```{code-cell} ipython3
->>>>>>> 396c5533
+```{code-cell} ipython3
 # Calculation of memory effect in xi, vcmax25 and jmax25
 xi_real = memory_effect(pmodel_acclim.optchi.xi, alpha=1 / 15)
 vcmax25_real = memory_effect(vcmax25_acclim, alpha=1 / 15, allow_holdover=True)
@@ -263,11 +239,7 @@
 * These values are adjusted to the actual half hourly temperatures to give the fast
   responses of $J_{max}$ and $V_{cmax}$.
 
-<<<<<<< HEAD
-```{code-cell}
-=======
-```{code-cell} ipython3
->>>>>>> 396c5533
+```{code-cell} ipython3
 tk_subdaily = subdaily_env.tc + pmodel_subdaily.env.core_const.k_CtoK
 
 # Fill the realised jmax and vcmax from subdaily to daily
@@ -287,11 +259,7 @@
 optimal $\chi$, rather than calculating the instantaneously optimal values of $\xi$
 as is the case in the standard P Model.
 
-<<<<<<< HEAD
-```{code-cell}
-=======
-```{code-cell} ipython3
->>>>>>> 396c5533
+```{code-cell} ipython3
 # Interpolate xi to subdaily scale
 xi_subdaily = fsscaler.fill_daily_to_subdaily(xi_real)
 
@@ -310,11 +278,7 @@
 include the slow responses of $V_{cmax25}$ and $J_{max25}$ and fast responses to
 temperature.
 
-<<<<<<< HEAD
-```{code-cell}
-=======
-```{code-cell} ipython3
->>>>>>> 396c5533
+```{code-cell} ipython3
 # Calculate Ac
 Ac_subdaily = (
     vcmax_subdaily
@@ -342,12 +306,4 @@
 # Compare to the SubdailyPModel outputs
 diff = GPP_subdaily - pmodel_subdaily.gpp
 print(np.nanmin(diff), np.nanmax(diff))
-```
-
-<<<<<<< HEAD
-```{code-cell}
-=======
-```{code-cell} ipython3
->>>>>>> 396c5533
-
 ```