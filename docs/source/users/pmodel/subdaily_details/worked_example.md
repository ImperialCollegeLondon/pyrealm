--- conflicted
+++ resolved
@@ -24,11 +24,7 @@
 
 # Worked example of the Subdaily P Model
 
-<<<<<<< HEAD
-```{code-cell}
-=======
-```{code-cell} ipython3
->>>>>>> 396c5533
+```{code-cell} ipython3
 from importlib import resources
 
 import xarray
@@ -73,11 +69,7 @@
 The test data use some UK WFDE data for three sites in order to compare predictions
 over a time series.
 
-<<<<<<< HEAD
-```{code-cell}
-=======
-```{code-cell} ipython3
->>>>>>> 396c5533
+```{code-cell} ipython3
 # Loading the example dataset:
 dpath = (
     resources.files("pyrealm_build_data.uk_data") / "UK_WFDE5_FAPAR_2018_JuneJuly.nc"
@@ -98,11 +90,7 @@
 The WFDE data need some conversion for use in the PModel, along with the definition of
 the atmospheric CO2 concentration.
 
-<<<<<<< HEAD
-```{code-cell}
-=======
-```{code-cell} ipython3
->>>>>>> 396c5533
+```{code-cell} ipython3
 # Variable set up
 # Air temperature in °C from Tair in Kelvin
 tc = (ds["Tair"] - 273.15).to_numpy()
@@ -121,11 +109,7 @@
 
 The code below then calculates the photosynthetic environment.
 
-<<<<<<< HEAD
-```{code-cell}
-=======
-```{code-cell} ipython3
->>>>>>> 396c5533
+```{code-cell} ipython3
 # Generate and check the PModelEnvironment
 pm_env = PModelEnvironment(tc=tc, patm=patm, vpd=vpd, co2=co2)
 pm_env.summarize()
@@ -136,11 +120,7 @@
 The standard implementation of the P Model used below assumes that plants can
 instantaneously adopt optimal behaviour.
 
-<<<<<<< HEAD
-```{code-cell}
-=======
-```{code-cell} ipython3
->>>>>>> 396c5533
+```{code-cell} ipython3
 # Standard PModels
 pmodC3 = PModel(
     env=pm_env, method_kphio="fixed", reference_kphio=1 / 8, method_optchi="prentice14"
@@ -149,11 +129,7 @@
 pmodC3.summarize()
 ```
 
-<<<<<<< HEAD
-```{code-cell}
-=======
-```{code-cell} ipython3
->>>>>>> 396c5533
+```{code-cell} ipython3
 pmodC4 = PModel(
     env=pm_env, method_kphio="fixed", reference_kphio=1 / 8, method_optchi="c4_no_gamma"
 )
@@ -169,11 +145,7 @@
 calculations: essentially the plant does not acclimate until the optimal values can be
 calculated again to update those realised estimates.
 
-<<<<<<< HEAD
-```{code-cell}
-=======
-```{code-cell} ipython3
->>>>>>> 396c5533
+```{code-cell} ipython3
 # Set the acclimation window to an hour either side of noon
 fsscaler = SubdailyScaler(datetimes)
 fsscaler.set_window(
@@ -212,11 +184,7 @@
 shown above and plots the instantaneous predictions against predictions including slow
 photosynthetic responses.
 
-<<<<<<< HEAD
-```{code-cell}
-=======
-```{code-cell} ipython3
->>>>>>> 396c5533
+```{code-cell} ipython3
 # Store the predictions in the xarray Dataset to use indexing
 ds["GPP_pmodC3"] = (ds["Tair"].dims, pmodC3.gpp)
 ds["GPP_subdailyC3"] = (ds["Tair"].dims, subdailyC3.gpp)
@@ -273,11 +241,7 @@
 The subdaily models can also be obtained directly from the standard models, using the
 `convert_pmodel_to_subdaily` method:
 
-<<<<<<< HEAD
-```{code-cell}
-=======
-```{code-cell} ipython3
->>>>>>> 396c5533
+```{code-cell} ipython3
 # Convert standard C3 model
 converted_C3 = convert_pmodel_to_subdaily(
     pmodel=pmodC3,
@@ -298,11 +262,7 @@
 This produces the same outputs as the `SubdailyPModel` class, but is convenient and more
 compact when the two models are going to be compared.
 
-<<<<<<< HEAD
-```{code-cell}
-=======
-```{code-cell} ipython3
->>>>>>> 396c5533
+```{code-cell} ipython3
 # Models have identical GPP - maximum absolute difference is zero.
 print(np.nanmax(abs(subdailyC3.gpp.flatten() - converted_C3.gpp.flatten())))
 print(np.nanmax(abs(subdailyC4.gpp.flatten() - converted_C4.gpp.flatten())))
