---
jupytext:
  formats: md:myst
  text_representation:
    extension: .md
    format_name: myst
    format_version: 0.13
    jupytext_version: 1.13.8
kernelspec:
  display_name: Python 3
  language: python
  name: pyrealm_python3
---

<!-- This file duplicates the content of CONTRIBUTING.md in the project root
but that document contains links that break by simply `include`ing it here -->

# Contributing to the `pyrealm` package

## Quick Start

### Installation

The package requires Python 3.10 or newer. The `pyrealm` package can be installed
from [PyPi](https://pypi.org/project/pyrealm/) but to develop the package you will need
to clone this repository and then install
[Poetry](https://python-poetry.org/docs/#installation) for dependency management and to
set up the development environment.

From within the cloned repository, first install the dependencies defined in
[pyproject.toml](https://github.com/ImperialCollegeLondon/pyrealm/blob/develop/pyproject.toml):

```bash
poetry install
```

Then you can run the tests to check that the installation is working correctly:

```bash
poetry run pytest
```

### Example package usage

The package is designed to provide a set of tools to be used within a Python script or
notebook. The package documentation provides some minimal examples of using the various
modules within `pyrealm` but typically a user will load input data, pass it into
imported `pyrealm` classes and functions and then use the outputs in further functions.

Some of the package modules - such as the `pmodel` and `splash` modules - require input
data in arrays, typically with spatial and temporal dimensions loaded from NetCDF files
or similar formats. Other modules - such as the `tmodel` - work on a site by site basis
and require the configuration of site-specific details, such as the definition of plant
functional types and plant community structures.

## The `pyrealm_build_data` package

The `pyrealm` repository includes both the `pyrealm` package and the
`pyrealm_build_data` package. The `pyrealm_build_data` package contains datasets that
are used in the `pyrealm` build process.

* Example datasets that are used in the package documentation, such as simple spatial
  datasets for showing the use of the P Model.
* "Golden" datasets including a set of input data and output predictions from
  previous implementations of `pyrealm` functionality. These are used to benchmark
  `pyrealm` functionality within the testing framework (see below).

Note that `pyrealm_build_data` is a source distribution only (`sdist`) component of
`pyrealm`, so is not included in binary distributions (`wheel`), such as those available
from PyPi.

## Code development

### Package management

The package uses `poetry` to manage dependencies, generate virtual environments for code
development and then for package building and publication. You will need to install
`poetry>=1.2.0` to develop the code.

### Source code management

The codebase is version-controlled using `git` with a repository at:

[https://github.com/ImperialCollegeLondon/pyrealm](https://github.com/ImperialCollegeLondon/pyrealm)

The package uses the `git flow` model for development and release:

* All code development should happen specific `feature/feature_name` branches.
* Pull requests (PR) should be made to merge feature branches into the `develop` branch.
* Candidate release versions should be made on specific `release/x.y.z` branches
  and these are then committed to the `main` branch only after final checking.
* The `main` branch should only ever contain commits representing new release
  versions - do not work on the `main` branch.

Both the `develop` and `main` branches are protected on GitHub to avoid accidents!

## Code documentation

### Docstrings

The module codes uses docstrings written in the [Google
style](https://sphinxcontrib-napoleon.readthedocs.io/en/latest/example_google.html).
Unlike the main documentation pages, the docstrings in code are written using
reStructuredText because the `autodoc` functions in `sphinx` currently rely on `rst`
inputs. This allows the function documentation to be stored alongside the code and
included simply into the documentation.

### Package website and documentation

The `pyrealm` package is documented using `sphinx`, with source material in the
`docs/source` directory.

The documentation in `source` uses [Myst
Markdown](https://myst-parser.readthedocs.io/en/latest/) rather than the standard
`sphinx` reStructuredText (`.rst`) format. This is a literate programming format that
can be used as a Jupyter notebook. The markdown format is more `git` friendly than the
standard Jupyter `.ipynb` format, which uses a JSON format and is updated to contain
non-essential code execution information.

When the package documentation is built in `sphinx` the `myst_nb` extension is used
automatically to execute the code in MyST markdown documents and render the resulting
code and outputs. The documentation can therefore contain dynamically generated examples
of running code and output plots to demonstrate the use and behaviour of the package.
This build process also ensures that code in documentation is kept up to date with the
package. The syntax for including code blocks in documents is shown below - this example
includes a tag that causes the code to be concealed in the built documentation, but with
a toggle button to allow it to be expanded.

````{code-block}
```{code-cell} python
:tags: [hide-input]
# This is just an example code cell to demonstrate how code is included in
# the pyrealm documentation.
```
````

## Development notes

The `sphinx` configuration includes the `sphinx.ext.mathjax` extension to support
mathematical notation. This has been configured to also load the `mhchem` extension,
supporting the rendering of chemical notation.

## Code quality and continuous integration

The project uses continuous integration (CI) via GitHub Actions to maintain code quality
and check confirm that the package and website are building correctly. The actions are
defined in `.github/workflows/pyrealm_ci.yaml` and currently include three CI jobs:

* code quality assurance (`qa`)
* code testing (`test`)
* documentation building (`docs_build`)

The status of code checking for pushed commits can be seen at:

[https://github.com/ImperialCollegeLondon/pyrealm/actions](https://github.com/ImperialCollegeLondon/pyrealm/actions)

Although GitHub Actions automates these steps for any pushes, pull requests and releases
on the repository, you should also perform the same steps locally before submitting code
to ensure that your code passes testing.

### Code quality assurance

The project uses `pre-commit` to enforce code quality. The configuration file
`.pre-commit-config.yaml` shows the details of the tool chain, but `isort`,`black`,
`flake8` and `markdownlint` are used to maintain code quality.

You will need to [install `pre-commit`](https://pre-commit.com/#install) to develop
package code. Once you have installed `pre-commit` you then need to install the
configuration for the repository:

```bash
pre-commit install
```

After this step, all commits within the repository must then pass the suite of quality
assurance checks. Note that the repository also uses a separate GitHub action to update
the code quality assurance toolchain on a weekly basis, so you will periodically see
updates to the checking.

<<<<<<< HEAD
=======
### Code testing

The `pyrealm` package principally uses `pytest` to provide benchmark tests, unit tests
and integration testing. In addition, `doctest` is used to maintain examples of code
usage in the package docstrings and ensure that the documented return values are
correct.

#### Using `pytest`

The `test` directory contains modules providing test suites for each of the different
package modules. This includes:

* benchmark testing the output of `pyrealm` code against previously existing
  implementations of some functionality, such as the `rpmodel` and `SPLASH` packages.
* unit testing of individual functions and methodsm and,
* integration testing of using combinations of modules.

These are the main tests that the package is behaving as expected and producing stable
outputs and can be run from repository using:

```bash
poetry run pytest
```

#### Using `doctest`

The package docstrings contain `doctest` examples of code use. These examples are
intended to provide simple examples of method or function use and generate an output and
the `doctest` process is used to validate that the provided values are correct.

These tests are automatically run when `pytest` is run, but individual module files can
be checked using, for example:

```bash
poetry run python -m doctest pyrealm/pmodel/pmodel.py
```

Normally, `doctest` is used to test a return value but can also be used to check that an
error or warning is raised. See the example for `pyrealm.utilities.convert_rh_to_vpd`
which redirects the stderr to stdout to allow for the warning text to be included in the
doctest.

### Code profiling

`pytest-profiling` is used for profiling the code with large datasets. Only functions or
classes decorated by `@pytest.mark.profiling` will run during profiling.

When a commit of the `develop` branch is pushed or released, the CI workflow will
automatically run code profiling and save the profiling results in the `profiling/` folder.

To run profiling manually, use

```bash
poetry run pytest --profile/--profile-svg
```

The results will be saved at `prof/`. However, the generate `.prof` files are not human
readable. In order to append the new profiling results to the CSV report at
`profiling/prof-report.csv`, and generate some benchmark plots, run

```bash
python profiling/report.py [--no-save] [--no-plot] [--selector S] [--max-benchmark N]
```

Some useful optional arguments are:

* `--no-save`: do not save the new profiling results to the CSV report.
* `--no-plot`: do not generate the benchmark plots.
* `--selector S`: only include filenames that match the given regex
  `S` in the profiling report.
* `--max-benchmark N`: only keep the top `N` benchmarks in the plots.

#### Latest profiling results

![profiling plot](../../../profiling/performance-plot.png)
![call graph](../../../profiling/call-graph.svg)

>>>>>>> 1daf6b50
### Building the documentation

`sphinx` is used to build an HTML version of the package documentation provided in
`docs/source` and to build the API documentation provided in the code docstrings. The
`sphinx` building process requires some extra packages, but these are included in the
`docs` group in `pyproject.toml` and should be installed.

In order to build the package documentation, Jupyter needs to be able to associate the
documentation files with the Python environment managed by `poetry`. This is done by
installing the `poetry` environment as a new Jupyter kernel with a fixed name. This
allows all build systems to run notebooks using the correct build environment:

```bash
# Set ipython kernel
poetry run python -m ipykernel install --user --name=pyrealm_python3
```

In order to build the package documentation, the following command can be used:

```bash
# Build docs using sphinx
cd docs
poetry run sphinx-build -W --keep-going source build
```

### Online documentation

The documentation for the package is hosted at:

[https://pyrealm.readthedocs.io/en/develop/pmodel.html](https://pyrealm.readthedocs.io/en/develop/pmodel.html)

This has been configured to automatically build commits to the `main` branch, which
should generate version specific sets of documentation.

### Referencing

The documentation uses the `sphinxcontrib-bibtex` package to support citations. This
uses Latex like citation keys in the documentation to insert references and build a
bibliography. The `sphinx` configuration in `docs/source/conf.py` provides a custom
Author/Year citation style. The reference library in `source/refs.bib` needs to be kept
up to date with the literature for the project.

## Release process

Releasing a new version of the package follows the flow below:

1. Create a `release` branch from `develop` containing the new release code.
2. Check that this branch builds correctly, that the documentation builds correctly and
   that the package publishes to the `test-pypi` repository.
3. When all is well, create pull requests on GitHub to merge the `release` branch into
   both `develop` and `main`, along with a version tag for the release.
4. Once you have updated your local repository, then the tag can be used to build and
   publish the final version to the main PyPi site.

It is easier if `git` is configured to push new tags along with commits. This
essentially just means that new releases can be sent with a single commit. This only
needs to be set once.

```bash
set git config --global push.followTags true
```

### Create the release branch

Using `git flow` commands as an example to create a new release:

```sh
git flow release start new_release
```

Obviously, use something specific, not `new_release`! Ideally, you would do a dry run of
the next step and use the version - but it should be fairly obvious what this will be!

The `poetry version` command can then be used to bump the version number. Note that the
command needs a 'bump rule', which sets which part of the semantic version number to
increment (`major`, `minor` or `patch`). For example:

```sh
poetry version patch
```

This updates `pyproject.toml`. At present, the package is set up so that you also *have
to update the version number in `pyrealm/version.py`* to match manually.

### Publish and test the release branch

With those changes committed, publish the release branch:

```sh
git commit -m "Version bump" pyrealm/version.py
git flow release publish new_release
```

The GitHub Actions will then ensure that the code passes quality assurance and then runs
the test suites on a range of Python versions and operating systems.

### Check package publication

The `sdist` and `wheel` builds for the package can then be built locally using `poetry`

```bash
poetry build
```

The first time this is run, `poetry` needs to be configured to add the Test PyPi
repository and an API token from that site. Note that accounts are not shared between
the Test and main PyPi sites: the API token for `test-pypi` is different from
`pypi` and you have to log in to each system separately and generate a token on each.

```sh
poetry config repositories.test-pypi https://test.pypi.org/legacy/
poetry config pypi-token.test-pypi <your-token>
```

The built packages can then be published to `test-pypi` using:

```sh
poetry publish -r test-pypi
```

### Check the documentation builds

Log in to:

[https://readthedocs.org](https://readthedocs.org)

which is the admin site controlling the build process. From the Versions tab, activate
the `release/new_release` branch and wait for it to build. Check the Builds tab to see
that it has built successfully and maybe check updates! If it has built succesfully, do
check pages to make sure that page code has executed successfully, and then go back to
the Versions tab and deactivate and hide the branch.

### Create pull requests into `main` and `develop`

If all is well, then two PRs need to be made on GitHub:

* The `release` branch into `main`, to bring all commits since the last release and
  any fixes on release into `main`.
* The `release` branch into `develop`, to bring any `release` fixes back into `develop`.

Once both of those have been merged, the `feature` branch can be deleted.

### Tag, build and publish

Once the `origin` repository is merged, then use `git pull` to bring `develop` and
`main` up to date on a local repo. Then, create a tag using the release version.

```sh
git checkout main
git tag <version>
git push --tags
```

The final commit on `main` is now tagged with the release version. You can add tags on
the GitHub website, but only by using the GitHub release system and we are using PyPi to
distribute package releases.

Before publishing a package to the main PyPi site for the first time, you need to set an
API token for PyPi.

```sh
poetry config pypi-token.pypi <your-token>
```

And now you can build the packages from `main` and publish.

```sh
poetry build
poetry publish
```<|MERGE_RESOLUTION|>--- conflicted
+++ resolved
@@ -177,8 +177,6 @@
 the code quality assurance toolchain on a weekly basis, so you will periodically see
 updates to the checking.
 
-<<<<<<< HEAD
-=======
 ### Code testing
 
 The `pyrealm` package principally uses `pytest` to provide benchmark tests, unit tests
@@ -256,7 +254,6 @@
 ![profiling plot](../../../profiling/performance-plot.png)
 ![call graph](../../../profiling/call-graph.svg)
 
->>>>>>> 1daf6b50
 ### Building the documentation
 
 `sphinx` is used to build an HTML version of the package documentation provided in
