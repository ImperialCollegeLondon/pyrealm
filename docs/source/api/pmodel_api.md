---
jupytext:
  formats: md:myst
  text_representation:
    extension: .md
    format_name: myst
    format_version: 0.13
kernelspec:
  display_name: Python 3
  language: python
  name: python3
language_info:
  codemirror_mode:
    name: ipython
    version: 3
  file_extension: .py
  mimetype: text/x-python
  name: python
  nbconvert_exporter: python
  pygments_lexer: ipython3
  version: 3.11.9
---

# The {mod}`~pyrealm.pmodel` module

```{eval-rst}
.. automodule:: pyrealm.pmodel
```

## The {mod}`~pyrealm.pmodel.pmodel_environment` submodule

```{eval-rst}
.. automodule:: pyrealm.pmodel.pmodel_environment
    :autosummary:
    :members:
```

## The {mod}`~pyrealm.pmodel.jmax_limitation` submodule

```{eval-rst}
.. automodule:: pyrealm.pmodel.jmax_limitation
    :autosummary:
    :members:
    :private-members: _calculate_limitation_terms
    :inherited-members:
```

## The {mod}`~pyrealm.pmodel.optimal_chi` submodule

```{eval-rst}
.. automodule:: pyrealm.pmodel.optimal_chi
    :autosummary:
    :members:
    :inherited-members:
```

## The {mod}`~pyrealm.pmodel.arrhenius` submodule

```{eval-rst}
.. automodule:: pyrealm.pmodel.arrhenius
    :autosummary:
    :members:
    :inherited-members:
```

## The {mod}`~pyrealm.pmodel.quantum_yield` submodule

```{eval-rst}
.. automodule:: pyrealm.pmodel.quantum_yield
    :autosummary:
    :members:
    :inherited-members:
```

## The {mod}`~pyrealm.pmodel.functions` submodule

```{eval-rst}
.. automodule:: pyrealm.pmodel.functions
    :autosummary:
    :members:
```

## The {mod}`~pyrealm.pmodel.isotopes` submodule

```{eval-rst}
.. automodule:: pyrealm.pmodel.isotopes
    :autosummary:
    :members:
```

## The {mod}`~pyrealm.pmodel.competition` submodule

```{eval-rst}
.. automodule:: pyrealm.pmodel.competition
    :autosummary:
    :members:
```

## The {mod}`~pyrealm.pmodel.acclimation` submodule

```{eval-rst}
.. automodule:: pyrealm.pmodel.acclimation
    :autosummary:
    :members:
```

## The {mod}`~pyrealm.pmodel.pmodel` submodule

```{eval-rst}
.. automodule:: pyrealm.pmodel.pmodel
    :autosummary:
    :members:
<<<<<<< HEAD
```

## The {mod}`~pyrealm.pmodel.two_leaf_irradience` submodule

```{eval-rst}
.. automodule:: pyrealm.pmodel.two_leaf_irradience
    :autosummary:
    :members:
=======
    :inherited-members:
>>>>>>> e7768493
```<|MERGE_RESOLUTION|>--- conflicted
+++ resolved
@@ -104,22 +104,19 @@
     :members:
 ```
 
+## The {mod}`~pyrealm.pmodel.two_leaf_irradience` submodule
+
+```{eval-rst}
+.. automodule:: pyrealm.pmodel.two_leaf_irradience
+    :autosummary:
+    :members:
+```
+
 ## The {mod}`~pyrealm.pmodel.pmodel` submodule
 
 ```{eval-rst}
 .. automodule:: pyrealm.pmodel.pmodel
     :autosummary:
     :members:
-<<<<<<< HEAD
-```
-
-## The {mod}`~pyrealm.pmodel.two_leaf_irradience` submodule
-
-```{eval-rst}
-.. automodule:: pyrealm.pmodel.two_leaf_irradience
-    :autosummary:
-    :members:
-=======
     :inherited-members:
->>>>>>> e7768493
 ```