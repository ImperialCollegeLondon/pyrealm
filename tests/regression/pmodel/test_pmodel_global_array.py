"""Runs tests of the P Model using global arrays as inputs.

This is used to benchmark the pyrealm predictions against the rpmodel implementation.

TODO - this test is currently broken because there is an issue with calculating the
predictions from rpmodel. The test code is now also outdated.
"""

import os

import pytest
import xarray
from numpy.testing import assert_allclose


@pytest.fixture(scope="module")
def dataset():
    """Fixture to load test inputs from file from data folder in package root."""

    from importlib import resources

    from pyrealm.core.pressure import calc_patm
    from pyrealm.pmodel import PModelEnvironment

    data_file_path = resources.files("pyrealm_build_data.rpmodel") / "pmodel_global.nc"
    dataset = xarray.load_dataset(data_file_path)

    # Extract the six variables for all months
    temp = dataset["temp"].to_numpy()
    co2 = dataset["CO2"].to_numpy()  # Note - spatially constant but mapped.
    elev = dataset["elevation"].to_numpy()  # Note - temporally constant but repeated
    vpd = dataset["VPD"].to_numpy()
    fapar = dataset["fAPAR"].to_numpy()
    ppfd = dataset["ppfd"].to_numpy()

    # Convert elevation to atmospheric pressure
    patm = calc_patm(elev)

    # Calculate p model environment
    env = PModelEnvironment(
        tc=temp, vpd=vpd, co2=co2, patm=patm, fapar=fapar, ppfd=ppfd
    )

    return env


@pytest.mark.skipif(True, reason="Broken implementation in rpmodel 1.2.0")
@pytest.mark.parametrize(
    "ctrl",
    [
        (dict(rfile="rpmodel_global_gpp_no_ftkphio.nc", do_ftemp_kphio=False)),
        (dict(rfile="rpmodel_global_gpp_do_ftkphio.nc", do_ftemp_kphio=True)),
    ],
)
def test_pmodel_global_array(dataset, ctrl):
    """Test the PModel implementation using a global grid.

    This test runs a comparison between the rpmodel outputs and pyrealm.pmodel using
    global data at 0.5 degree resolution. The input data file contains values of the key
    variables for 2 months, giving three dimensional inputs. The same data have been run
    through rpmodel using the file test_global_array.R and the resulting GPP stored in
    rpmodel_global_gpp.nc
    """

    from pyrealm.pmodel import PModel

    # Skip ftemp kphio is false
    if ctrl["do_ftemp_kphio"]:
        pytest.skip(
            "Not currently testing global array against rpmodel with "
            "ftemp_kphio due to bug pre 1.2.0"
        )

    # Run the P model
    model = PModel(dataset, kphio=0.05, do_ftemp_kphio=ctrl["do_ftemp_kphio"])

    # Load the R outputs
    test_dir = os.path.dirname(os.path.abspath(__file__))

    ds = xarray.load_dataarray(os.path.join(test_dir, ctrl["rfile"]))
    gpp_r = ds["gpp"][:]

    # # Debugging code:
    # # Export the pyrealm values to a new netcdf file using the R one as a template
    # with netCDF4.Dataset(
    #   "pyrealm_global_gpp.nc",
    #   "w",
    #   format="NETCDF3_CLASSIC"
    #  ) as gpp:
    #
    #     for name, dimension in ds.dimensions.items():
    #         gpp.createDimension(
    #             name, (len(dimension) if not dimension.isunlimited() else None))
    #
    #     # copy all file data except for the excluded
    #     for name, variable in ds.variables.items():
    #
    #         gpp.createVariable(name, variable.datatype, variable.dimensions)
    #
    #         # copy variable attributes all at once via dictionary
    #         gpp[name].setncatts(ds[name].__dict__)
    #
    #         # input data - truncate to the first two time slots
    #         if name == 'gpp':
    #             gpp[name][:] = scaled.gpp
    #         else:
    #             gpp[name][:] = ds[name][:]
    #
    # ds.close()

<<<<<<< HEAD
    assert scaled.gpp.shape == gpp_r.shape
    assert_allclose(scaled.gpp, gpp_r, equal_nan=True)
=======
    assert model.gpp.shape == gpp_r.shape
    assert np.allclose(model.gpp, gpp_r, equal_nan=True)
>>>>>>> aad4b8cd

    # ## Run the P model in a location where the trimming in do_ftemp_kphio matters
    # patm = pmodel.calc_patm(1211)
    # model = pmodel.PModel(tc=-25.5, co2=390.2, patm=patm, vpd=91.77804,
    #                       kphio=0.05, do_ftemp_kphio=False)
    # scaled = model.unit_iabs.scale_iabs(fapar=0.3468055, ppfd=74848.94)
    #
    # ## Run the P model in a loction with missing data
    #
    # idx = (0, 176, 653)
    #
    # patm = pmodel.calc_patm(elev[idx])
    # model = pmodel.PModel(tc=temp[idx], co2=co2[idx], patm=patm, vpd=vpd[idx],
    #                       kphio=0.05, do_ftemp_kphio=False)
    # scaled = model.unit_iabs.scale_iabs(fapar=fapar[idx], ppfd=ppfd[idx])<|MERGE_RESOLUTION|>--- conflicted
+++ resolved
@@ -108,13 +108,8 @@
     #
     # ds.close()
 
-<<<<<<< HEAD
-    assert scaled.gpp.shape == gpp_r.shape
-    assert_allclose(scaled.gpp, gpp_r, equal_nan=True)
-=======
     assert model.gpp.shape == gpp_r.shape
-    assert np.allclose(model.gpp, gpp_r, equal_nan=True)
->>>>>>> aad4b8cd
+    assert_allclose(model.gpp, gpp_r, equal_nan=True)
 
     # ## Run the P model in a location where the trimming in do_ftemp_kphio matters
     # patm = pmodel.calc_patm(1211)
