"""test the functions in t_model_functions.py."""

from contextlib import nullcontext as does_not_raise
from importlib import resources

import numpy as np
import pandas as pd
import pytest


@pytest.mark.parametrize(
    argnames="pft_args, size_args, outcome, excep_message",
    argvalues=[
        pytest.param(
            [np.ones(4), np.ones(4)],
            [np.ones(4), np.ones(4)],
            does_not_raise(),
            None,
            id="all_1d_ok",
        ),
        pytest.param(
            [np.ones(5), np.ones(4)],
            [np.ones(4), np.ones(4)],
            pytest.raises(ValueError),
            "PFT trait values are not of equal length",
            id="pfts_unequal",
        ),
        pytest.param(
            [np.ones(4), np.ones(4)],
            [np.ones(5), np.ones(4)],
            pytest.raises(ValueError),
            "Size arrays are not of equal length",
            id="shape_unequal",
        ),
        pytest.param(
            [np.ones((4, 2)), np.ones((4, 2))],
            [np.ones(4), np.ones(4)],
            pytest.raises(ValueError),
            "T model functions only accept 1D arrays of PFT trait values",
            id="pfts_not_row_arrays",
        ),
        pytest.param(
            [np.ones(4), np.ones(4)],
            [np.ones(5), np.ones(5)],
            pytest.raises(ValueError),
            "Trait and size inputs are row arrays of unequal length.",
            id="sizes_row_array_of_bad_length",
        ),
        pytest.param(
            [np.ones(4), np.ones(4)],
            [np.ones((5, 1)), np.ones((5, 1))],
            does_not_raise(),
            None,
            id="size_2d_columns_ok",
        ),
        pytest.param(
            [np.ones(4), np.ones(4)],
            [np.ones((5, 2)), np.ones((5, 2))],
            pytest.raises(ValueError),
            "PFT and size inputs to T model function are not compatible.",
            id="size_2d_not_ok",
        ),
        pytest.param(
            [np.ones(4), np.ones(4)],
            [np.ones((5, 4)), np.ones((5, 4))],
            does_not_raise(),
            None,
            id="size_2d_weird_but_ok",
        ),
    ],
)
def test__validate_t_model_args(pft_args, size_args, outcome, excep_message):
    """Test shared input validation function."""
    from pyrealm.demography.t_model_functions import _validate_t_model_args

    with outcome as excep:
        _validate_t_model_args(pft_args=pft_args, size_args=size_args)
        return

    assert str(excep.value).startswith(excep_message)


<<<<<<< HEAD
def test_calculate_heights():
    """Tests happy path for calculation of heights of tree from diameter."""

    from pyrealm.demography.t_model_functions import calculate_heights

    pft_h_max_values = np.array([25.33, 15.33])
    pft_a_hd_values = np.array([116.0, 116.0])
    diameters_at_breast_height = np.array([0.2, 0.6])
    expected_heights = np.array([15.19414157, 15.16639589])
    actual_heights = calculate_heights(
        h_max=pft_h_max_values,
        a_hd=pft_a_hd_values,
        dbh=diameters_at_breast_height,
    )

    np.allclose(actual_heights, expected_heights)


def test_calculate_crown_areas():
    """Tests happy path for calculation of crown areas of trees."""

    from pyrealm.demography.t_model_functions import calculate_crown_areas

    pft_ca_ratio_values = np.array([2, 3])
    pft_a_hd_values = np.array([116.0, 116.0])
    diameters_at_breast_height = np.array([0.2, 0.6])
    stem_height = np.array([15.194142, 15.166396])
    expected_crown_areas = np.array([0.04114983, 0.1848361])
    actual_crown_areas = calculate_crown_areas(
        ca_ratio=pft_ca_ratio_values,
        a_hd=pft_a_hd_values,
        dbh=diameters_at_breast_height,
        stem_height=stem_height,
    )

    np.allclose(actual_crown_areas, expected_crown_areas)


def test_calculate_crown_fractions():
    """Tests happy path for calculation of crown fractions of trees."""

    from pyrealm.demography.t_model_functions import calculate_crown_fractions

    pft_a_hd_values = np.array([116.0, 116.0])
    diameters_at_breast_height = np.array([0.2, 0.6])
    stem_height = np.array([15.194142, 15.166396])
    expected_crown_fractions = np.array([0.65491991, 0.21790799])
    actual_crown_fractions = calculate_crown_fractions(
        a_hd=pft_a_hd_values,
        dbh=diameters_at_breast_height,
        stem_height=stem_height,
    )

    np.allclose(actual_crown_fractions, expected_crown_fractions)


def test_calculate_stem_masses():
    """Tests happy path for calculation of stem masses."""

    from pyrealm.demography.t_model_functions import calculate_stem_masses

    diameters_at_breast_height = np.array([0.2, 0.6])
    stem_height = np.array([15.194142, 15.166396])
    pft_rho_s_values = np.array([200.0, 200.0])
    expected_stem_masses = np.array([47.73380488, 428.8197443])
    actual_stem_masses = calculate_stem_masses(
        dbh=diameters_at_breast_height, stem_height=stem_height, rho_s=pft_rho_s_values
    )

    np.allclose(actual_stem_masses, expected_stem_masses)
=======
@pytest.fixture
def rtmodel_data():
    """Loads some simple predictions from the R implementation for testing."""

    # Load the PFT definitions and rename to pyrealm attributes
    pfts_path = resources.files("pyrealm_build_data.t_model") / "pft_definitions.csv"
    pft_definitions = pd.read_csv(pfts_path)

    # Map the PFT trait args from the R implementation to pyrealm
    pft_definitions = pft_definitions.rename(
        columns={
            "a": "a_hd",
            "cr": "ca_ratio",
            "Hm": "h_max",
            "rho": "rho_s",
            "L": "lai",
            "sigma": "sla",
            "tf": "tau_f",
            "tr": "tau_r",
            "K": "par_ext",
            "y": "yld",
            "rr": "resp_r",
            "rs": "resp_s",
        }
    )

    # Add foliar respiration rate as 0.1, as this is handled outside of the R
    # implementation as a function of GPP.
    pft_definitions["resp_f"] = 0.1

    rdata_path = (
        resources.files("pyrealm_build_data.t_model") / "rtmodel_unit_testing.csv"
    )
    rdata = pd.read_csv(rdata_path)

    rdata = rdata.rename(
        columns={
            "dD": "delta_d",
            "D": "diameter",
            "H": "height",
            "fc": "crown_fraction",
            "Ac": "crown_area",
            "Wf": "mass_fol",
            "Ws": "mass_stm",
            "Wss": "mass_swd",
            "P0": "potential_gpp",
            "GPP": "crown_gpp",
            "Rm1": "resp_swd",
            "Rm2": "resp_frt",
            "dWs": "delta_mass_stm",
            "dWfr": "delta_mass_frt",
        }
    )

    # Fix some scaling differences:
    # The R tmodel implementation rescales reported delta_d as a radial increase in
    # millimetres, not diameter increase in metres
    rdata["delta_d"] = rdata["delta_d"] / 500

    # Wrap the return data into arrays with PFT as columns and diameter values as rows
    pft_arrays = {k: v.to_numpy() for k, v in pft_definitions.items()}
    rdata_arrays = {k: np.reshape(v, (3, 6)).T for k, v in rdata.items()}
>>>>>>> 49c8b35e

    return pft_arrays, rdata_arrays

<<<<<<< HEAD
def test_calculate_foliage_masses():
    """Tests happy path for calculation of foliage masses."""

    from pyrealm.demography.t_model_functions import calculate_foliage_masses

    crown_areas = np.array([0.04114983, 0.1848361])
    pft_lai_values = np.array([1.8, 1.8])
    pft_sla_values = np.array([14.0, 14.0])
    expected_foliage_masses = np.array([0.00529069, 0.02376464])
    actual_foliage_masses = calculate_foliage_masses(
        crown_area=crown_areas, lai=pft_lai_values, sla=pft_sla_values
    )

    np.allclose(actual_foliage_masses, expected_foliage_masses)


def test_calculate_sapwood_masses():
    """Tests happy path for calculation of sapwood masses."""

    from pyrealm.demography.t_model_functions import calculate_sapwood_masses

    crown_areas = np.array([0.04114983, 0.1848361])
    pft_rho_s_values = np.array([200.0, 200.0])
    stem_height = np.array([15.194142, 15.166396])
    crown_fractions = np.array([0.65491991, 0.21790799])
    pft_ca_ratio_values = [390.43, 390.43]
    expected_sapwood_masses = np.array([0.21540173, 1.27954667])
    actual_sapwood_masses = calculate_sapwood_masses(
        crown_area=crown_areas,
        rho_s=pft_rho_s_values,
        stem_height=stem_height,
        crown_fraction=crown_fractions,
        ca_ratio=pft_ca_ratio_values,
    )

    np.allclose(actual_sapwood_masses, expected_sapwood_masses)
=======

@pytest.mark.parametrize(
    argnames="data_idx, pft_idx, outcome, excep_msg, out_idx, exp_shape",
    argvalues=[
        pytest.param(
            (0, slice(None)),
            slice(None),
            does_not_raise(),
            None,
            (0, slice(None)),
            (3,),
            id="row_0",
        ),
        pytest.param(
            (1, slice(None)),
            slice(None),
            does_not_raise(),
            None,
            (1, slice(None)),
            (3,),
            id="row_1",
        ),
        pytest.param(
            (2, slice(None)),
            slice(None),
            does_not_raise(),
            None,
            (2, slice(None)),
            (3,),
            id="row_2",
        ),
        pytest.param(
            (3, slice(None)),
            slice(None),
            does_not_raise(),
            None,
            (3, slice(None)),
            (3,),
            id="row_3",
        ),
        pytest.param(
            (4, slice(None)),
            slice(None),
            does_not_raise(),
            None,
            (4, slice(None)),
            (3,),
            id="row_4",
        ),
        pytest.param(
            (5, slice(None)),
            slice(None),
            does_not_raise(),
            None,
            (5, slice(None)),
            (3,),
            id="row_5",
        ),
        pytest.param(
            (slice(None), [0]),
            [0],
            does_not_raise(),
            None,
            (slice(None), [0]),
            (6, 1),
            id="col_0",
        ),
        pytest.param(
            (slice(None), [1]),
            [1],
            does_not_raise(),
            None,
            (slice(None), [1]),
            (6, 1),
            id="col_1",
        ),
        pytest.param(
            (slice(None), [2]),
            [2],
            does_not_raise(),
            None,
            (slice(None), [2]),
            (6, 1),
            id="col_2",
        ),
        pytest.param(
            (slice(None), [0]),
            [0, 0, 0],
            does_not_raise(),
            None,
            (slice(None), [0, 0, 0]),
            (6, 3),
            id="column_broadcast_0",
        ),
        pytest.param(
            (slice(None), [1]),
            [1, 1, 1],
            does_not_raise(),
            None,
            (slice(None), [1, 1, 1]),
            (6, 3),
            id="column_broadcast_1",
        ),
        pytest.param(
            (slice(None), [2]),
            [2, 2, 2],
            does_not_raise(),
            None,
            (slice(None), [2, 2, 2]),
            (6, 3),
            id="column_broadcast_2",
        ),
        pytest.param(
            (slice(None), slice(None)),
            slice(None),
            does_not_raise(),
            None,
            (slice(None), slice(None)),
            (6, 3),
            id="array",
        ),
        pytest.param(
            (0, slice(None)),
            [0, 1, 2, 0],
            pytest.raises(ValueError),
            "Trait and size inputs are row arrays of unequal length.",
            None,
            None,
            id="fail_PFT_and_sizes_rows_but_not_equal_length",
        ),
        pytest.param(
            (0, slice(None)),
            np.newaxis,
            pytest.raises(ValueError),
            "T model functions only accept 1D arrays of PFT trait values",
            None,
            None,
            id="fail_2D_PFT",
        ),
        pytest.param(
            (slice(None), [0, 1]),
            slice(None),
            pytest.raises(ValueError),
            "PFT and size inputs to T model function are not compatible.",
            None,
            None,
            id="fail_badly_shaped_2D",
        ),
    ],
)
class TestTModel:
    """Test T Model functions.

    A class is used here to pass a shared parameterisation of input array shapes to each
    of the T model functions. The combination of data_idx and pft_idx slice up the
    inputs to provide a wide range of input shape combinations

    * each data row against full pft array: (3,) + (3,) -> (3,)
    * each column against a scalar pft array for a single PFT: (6,1) + (1,) -> (6,1)
    * each column broadcast against a row array of three PFTs: (6,1) + (3,) -> (6,3)
    * whole array against full pft array: (6,3) + (3,) -> (6,3)

    The column broadcast has an added complexity, which is that the data values in the
    columns are PFT specific predictions (apart from the initial stem diameters), so do
    not match if a single column is broadcast across PFTs. To get around this and test
    the broadcasting, these tests duplicate a single PFT trait to (3,) and duplicate the
    expected outputs to repeat the single column expectations across (6, 3).

    The parameterization also includes three cases that check the failure modes for
    inputs.
    """

    def test_calculate_heights(
        self, rtmodel_data, data_idx, pft_idx, outcome, excep_msg, out_idx, exp_shape
    ):
        """Tests calculation of heights of tree from diameter."""
        from pyrealm.demography.t_model_functions import calculate_heights

        pfts, data = rtmodel_data

        with outcome as excep:
            result = calculate_heights(
                h_max=pfts["h_max"][pft_idx],
                a_hd=pfts["a_hd"][pft_idx],
                dbh=data["diameter"][data_idx],
            )

            assert result.shape == exp_shape
            assert np.allclose(result, data["height"][out_idx])
            return

        assert str(excep.value).startswith(excep_msg)

    def test_calculate_crown_areas(
        self, rtmodel_data, data_idx, pft_idx, outcome, excep_msg, out_idx, exp_shape
    ):
        """Tests calculation of crown areas of trees."""

        from pyrealm.demography.t_model_functions import calculate_crown_areas

        pfts, data = rtmodel_data

        with outcome as excep:
            result = calculate_crown_areas(
                ca_ratio=pfts["ca_ratio"][pft_idx],
                a_hd=pfts["a_hd"][pft_idx],
                dbh=data["diameter"][data_idx],
                stem_height=data["height"][data_idx],
            )

            assert result.shape == exp_shape
            assert np.allclose(result, data["crown_area"][out_idx])
            return

        assert str(excep.value).startswith(excep_msg)

    def test_calculate_crown_fractions(
        self, rtmodel_data, data_idx, pft_idx, outcome, excep_msg, out_idx, exp_shape
    ):
        """Tests calculation of crown fraction of trees."""

        from pyrealm.demography.t_model_functions import calculate_crown_fractions

        pfts, data = rtmodel_data

        with outcome as excep:
            result = calculate_crown_fractions(
                a_hd=pfts["a_hd"][pft_idx],
                dbh=data["diameter"][data_idx],
                stem_height=data["height"][data_idx],
            )

            assert result.shape == exp_shape
            assert np.allclose(result, data["crown_fraction"][out_idx])
            return

        assert str(excep.value).startswith(excep_msg)

    def test_calculate_stem_masses(
        self, rtmodel_data, data_idx, pft_idx, outcome, excep_msg, out_idx, exp_shape
    ):
        """Tests calculation of stem masses of trees."""

        from pyrealm.demography.t_model_functions import calculate_stem_masses

        pfts, data = rtmodel_data

        with outcome as excep:
            result = calculate_stem_masses(
                rho_s=pfts["rho_s"][pft_idx],
                dbh=data["diameter"][data_idx],
                stem_height=data["height"][data_idx],
            )

            assert result.shape == exp_shape
            assert np.allclose(result, data["mass_stm"][out_idx])
            return

        assert str(excep.value).startswith(excep_msg)

    def test_calculate_foliage_masses(
        self, rtmodel_data, data_idx, pft_idx, outcome, excep_msg, out_idx, exp_shape
    ):
        """Tests calculation of stem masses of trees."""

        from pyrealm.demography.t_model_functions import calculate_foliage_masses

        pfts, data = rtmodel_data

        with outcome as excep:
            result = calculate_foliage_masses(
                lai=pfts["lai"][pft_idx],
                sla=pfts["sla"][pft_idx],
                crown_area=data["crown_area"][data_idx],
            )

            assert result.shape == exp_shape
            assert np.allclose(result, data["mass_fol"][out_idx])
            return

        assert str(excep.value).startswith(excep_msg)

    def test_calculate_sapwood_masses(
        self, rtmodel_data, data_idx, pft_idx, outcome, excep_msg, out_idx, exp_shape
    ):
        """Tests calculation of stem masses of trees."""

        from pyrealm.demography.t_model_functions import calculate_sapwood_masses

        pfts, data = rtmodel_data

        with outcome as excep:
            result = calculate_sapwood_masses(
                rho_s=pfts["rho_s"][pft_idx],
                ca_ratio=pfts["ca_ratio"][pft_idx],
                crown_area=data["crown_area"][data_idx],
                stem_height=data["height"][data_idx],
                crown_fraction=data["crown_fraction"][data_idx],
            )

            assert result.shape == exp_shape
            assert np.allclose(result, data["mass_swd"][out_idx])
            return

        assert str(excep.value).startswith(excep_msg)

    def test_calculate_whole_crown_gpp(
        self, rtmodel_data, data_idx, pft_idx, outcome, excep_msg, out_idx, exp_shape
    ):
        """Tests calculation of whole crown GPP."""

        from pyrealm.demography.t_model_functions import calculate_whole_crown_gpp

        pfts, data = rtmodel_data

        with outcome as excep:
            result = calculate_whole_crown_gpp(
                lai=pfts["lai"][pft_idx],
                par_ext=pfts["par_ext"][pft_idx],
                crown_area=data["crown_area"][data_idx],
                potential_gpp=data["potential_gpp"][data_idx],
            )

            assert result.shape == exp_shape
            assert np.allclose(result, data["crown_gpp"][out_idx])
            return

        assert str(excep.value).startswith(excep_msg)

    def test_calculate_sapwood_respiration(
        self, rtmodel_data, data_idx, pft_idx, outcome, excep_msg, out_idx, exp_shape
    ):
        """Tests calculation of sapwood respiration."""

        from pyrealm.demography.t_model_functions import calculate_sapwood_respiration

        pfts, data = rtmodel_data

        with outcome as excep:
            result = calculate_sapwood_respiration(
                resp_s=pfts["resp_s"][pft_idx],
                sapwood_mass=data["mass_swd"][data_idx],
            )

            assert result.shape == exp_shape
            assert np.allclose(result, data["resp_swd"][out_idx])
            return

        assert str(excep.value).startswith(excep_msg)

    def test_calculate_foliar_respiration(
        self,
        request,
        rtmodel_data,
        data_idx,
        pft_idx,
        outcome,
        excep_msg,
        out_idx,
        exp_shape,
    ):
        """Tests calculation of foliar respiration.

        NOTE - this test is extremely circular, because the R implementation does not
        apply this in the same way. This is mostly just to validate array shape and
        broadcasting
        """

        from pyrealm.demography.t_model_functions import calculate_foliar_respiration

        pfts, data = rtmodel_data

        with outcome as excep:
            result = calculate_foliar_respiration(
                resp_f=pfts["resp_f"][pft_idx],
                whole_crown_gpp=data["crown_gpp"][data_idx],
            )

            assert result.shape == exp_shape
            assert np.allclose(
                result, data["crown_gpp"][data_idx] * pfts["resp_f"][pft_idx]
            )
            return

        assert str(excep.value).startswith(excep_msg)

    def test_calculate_fine_root_respiration(
        self, rtmodel_data, data_idx, pft_idx, outcome, excep_msg, out_idx, exp_shape
    ):
        """Tests calculation of fine root respiration."""

        from pyrealm.demography.t_model_functions import calculate_fine_root_respiration

        pfts, data = rtmodel_data

        with outcome as excep:
            result = calculate_fine_root_respiration(
                zeta=pfts["zeta"][pft_idx],
                sla=pfts["sla"][pft_idx],
                resp_r=pfts["resp_r"][pft_idx],
                foliage_mass=data["mass_fol"][data_idx],
            )

            assert result.shape == exp_shape
            assert np.allclose(result, data["resp_frt"][out_idx])
            return

        assert str(excep.value).startswith(excep_msg)

    def test_calculate_net_primary_productivity(
        self, rtmodel_data, data_idx, pft_idx, outcome, excep_msg, out_idx, exp_shape
    ):
        """Tests calculation of net primary productivity."""

        from pyrealm.demography.t_model_functions import (
            calculate_net_primary_productivity,
        )

        pfts, data = rtmodel_data

        with outcome as excep:
            result = calculate_net_primary_productivity(
                yld=pfts["yld"][pft_idx],
                whole_crown_gpp=data["crown_gpp"][data_idx],
                foliar_respiration=0,  # Not included here in the R implementation
                fine_root_respiration=data["resp_frt"][data_idx],
                sapwood_respiration=data["resp_swd"][data_idx],
            )

            assert result.shape == exp_shape
            assert np.allclose(result, data["NPP"][out_idx])
            return

        assert str(excep.value).startswith(excep_msg)

    def test_calculate_foliage_and_fine_root_turnover(
        self, rtmodel_data, data_idx, pft_idx, outcome, excep_msg, out_idx, exp_shape
    ):
        """Tests calculation of foliage and fine root turnover."""

        from pyrealm.demography.t_model_functions import (
            calculate_foliage_and_fine_root_turnover,
        )

        pfts, data = rtmodel_data

        with outcome as excep:
            result = calculate_foliage_and_fine_root_turnover(
                sla=pfts["sla"][pft_idx],
                zeta=pfts["zeta"][pft_idx],
                tau_f=pfts["tau_f"][pft_idx],
                tau_r=pfts["tau_r"][pft_idx],
                foliage_mass=data["mass_fol"][data_idx],
            )

            assert result.shape == exp_shape
            assert np.allclose(result, data["turnover"][out_idx])
            return

        assert str(excep.value).startswith(excep_msg)

    def test_calculate_calculate_growth_increments(
        self, rtmodel_data, data_idx, pft_idx, outcome, excep_msg, out_idx, exp_shape
    ):
        """Tests calculation of growth increments."""

        from pyrealm.demography.t_model_functions import (
            calculate_growth_increments,
        )

        pfts, data = rtmodel_data

        with outcome as excep:
            delta_d, delta_mass_stm, delta_mass_frt = calculate_growth_increments(
                rho_s=pfts["rho_s"][pft_idx],
                a_hd=pfts["a_hd"][pft_idx],
                h_max=pfts["h_max"][pft_idx],
                lai=pfts["lai"][pft_idx],
                ca_ratio=pfts["ca_ratio"][pft_idx],
                sla=pfts["sla"][pft_idx],
                zeta=pfts["zeta"][pft_idx],
                npp=data["NPP"][data_idx],
                turnover=data["turnover"][data_idx],
                dbh=data["diameter"][data_idx],
                stem_height=data["height"][data_idx],
            )

            assert delta_d.shape == exp_shape
            assert np.allclose(delta_d, data["delta_d"][out_idx])

            assert delta_mass_stm.shape == exp_shape
            assert np.allclose(delta_mass_stm, data["delta_mass_stm"][out_idx])

            assert delta_mass_frt.shape == exp_shape
            assert np.allclose(delta_mass_frt, data["delta_mass_frt"][out_idx])
            return

        assert str(excep.value).startswith(excep_msg)
>>>>>>> 49c8b35e
<|MERGE_RESOLUTION|>--- conflicted
+++ resolved
@@ -80,78 +80,6 @@
     assert str(excep.value).startswith(excep_message)
 
 
-<<<<<<< HEAD
-def test_calculate_heights():
-    """Tests happy path for calculation of heights of tree from diameter."""
-
-    from pyrealm.demography.t_model_functions import calculate_heights
-
-    pft_h_max_values = np.array([25.33, 15.33])
-    pft_a_hd_values = np.array([116.0, 116.0])
-    diameters_at_breast_height = np.array([0.2, 0.6])
-    expected_heights = np.array([15.19414157, 15.16639589])
-    actual_heights = calculate_heights(
-        h_max=pft_h_max_values,
-        a_hd=pft_a_hd_values,
-        dbh=diameters_at_breast_height,
-    )
-
-    np.allclose(actual_heights, expected_heights)
-
-
-def test_calculate_crown_areas():
-    """Tests happy path for calculation of crown areas of trees."""
-
-    from pyrealm.demography.t_model_functions import calculate_crown_areas
-
-    pft_ca_ratio_values = np.array([2, 3])
-    pft_a_hd_values = np.array([116.0, 116.0])
-    diameters_at_breast_height = np.array([0.2, 0.6])
-    stem_height = np.array([15.194142, 15.166396])
-    expected_crown_areas = np.array([0.04114983, 0.1848361])
-    actual_crown_areas = calculate_crown_areas(
-        ca_ratio=pft_ca_ratio_values,
-        a_hd=pft_a_hd_values,
-        dbh=diameters_at_breast_height,
-        stem_height=stem_height,
-    )
-
-    np.allclose(actual_crown_areas, expected_crown_areas)
-
-
-def test_calculate_crown_fractions():
-    """Tests happy path for calculation of crown fractions of trees."""
-
-    from pyrealm.demography.t_model_functions import calculate_crown_fractions
-
-    pft_a_hd_values = np.array([116.0, 116.0])
-    diameters_at_breast_height = np.array([0.2, 0.6])
-    stem_height = np.array([15.194142, 15.166396])
-    expected_crown_fractions = np.array([0.65491991, 0.21790799])
-    actual_crown_fractions = calculate_crown_fractions(
-        a_hd=pft_a_hd_values,
-        dbh=diameters_at_breast_height,
-        stem_height=stem_height,
-    )
-
-    np.allclose(actual_crown_fractions, expected_crown_fractions)
-
-
-def test_calculate_stem_masses():
-    """Tests happy path for calculation of stem masses."""
-
-    from pyrealm.demography.t_model_functions import calculate_stem_masses
-
-    diameters_at_breast_height = np.array([0.2, 0.6])
-    stem_height = np.array([15.194142, 15.166396])
-    pft_rho_s_values = np.array([200.0, 200.0])
-    expected_stem_masses = np.array([47.73380488, 428.8197443])
-    actual_stem_masses = calculate_stem_masses(
-        dbh=diameters_at_breast_height, stem_height=stem_height, rho_s=pft_rho_s_values
-    )
-
-    np.allclose(actual_stem_masses, expected_stem_masses)
-=======
 @pytest.fixture
 def rtmodel_data():
     """Loads some simple predictions from the R implementation for testing."""
@@ -214,48 +142,9 @@
     # Wrap the return data into arrays with PFT as columns and diameter values as rows
     pft_arrays = {k: v.to_numpy() for k, v in pft_definitions.items()}
     rdata_arrays = {k: np.reshape(v, (3, 6)).T for k, v in rdata.items()}
->>>>>>> 49c8b35e
 
     return pft_arrays, rdata_arrays
 
-<<<<<<< HEAD
-def test_calculate_foliage_masses():
-    """Tests happy path for calculation of foliage masses."""
-
-    from pyrealm.demography.t_model_functions import calculate_foliage_masses
-
-    crown_areas = np.array([0.04114983, 0.1848361])
-    pft_lai_values = np.array([1.8, 1.8])
-    pft_sla_values = np.array([14.0, 14.0])
-    expected_foliage_masses = np.array([0.00529069, 0.02376464])
-    actual_foliage_masses = calculate_foliage_masses(
-        crown_area=crown_areas, lai=pft_lai_values, sla=pft_sla_values
-    )
-
-    np.allclose(actual_foliage_masses, expected_foliage_masses)
-
-
-def test_calculate_sapwood_masses():
-    """Tests happy path for calculation of sapwood masses."""
-
-    from pyrealm.demography.t_model_functions import calculate_sapwood_masses
-
-    crown_areas = np.array([0.04114983, 0.1848361])
-    pft_rho_s_values = np.array([200.0, 200.0])
-    stem_height = np.array([15.194142, 15.166396])
-    crown_fractions = np.array([0.65491991, 0.21790799])
-    pft_ca_ratio_values = [390.43, 390.43]
-    expected_sapwood_masses = np.array([0.21540173, 1.27954667])
-    actual_sapwood_masses = calculate_sapwood_masses(
-        crown_area=crown_areas,
-        rho_s=pft_rho_s_values,
-        stem_height=stem_height,
-        crown_fraction=crown_fractions,
-        ca_ratio=pft_ca_ratio_values,
-    )
-
-    np.allclose(actual_sapwood_masses, expected_sapwood_masses)
-=======
 
 @pytest.mark.parametrize(
     argnames="data_idx, pft_idx, outcome, excep_msg, out_idx, exp_shape",
@@ -753,5 +642,4 @@
             assert np.allclose(delta_mass_frt, data["delta_mass_frt"][out_idx])
             return
 
-        assert str(excep.value).startswith(excep_msg)
->>>>>>> 49c8b35e
+        assert str(excep.value).startswith(excep_msg)