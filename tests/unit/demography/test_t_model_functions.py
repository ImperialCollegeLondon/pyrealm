"""test the functions in t_model_functions.py."""

from contextlib import nullcontext as does_not_raise

import numpy as np
<<<<<<< HEAD
=======
import pytest
from numpy.testing import assert_array_almost_equal

from pyrealm.demography.t_model_functions import (
    calculate_canopy_q_m,
    calculate_crown_areas,
    calculate_crown_fractions,
    calculate_foliage_masses,
    calculate_heights,
    calculate_sapwood_masses,
    calculate_stem_masses,
)
>>>>>>> f291ebfa


@pytest.mark.parametrize(
    argnames="pft_args, size_args, outcome, excep_message",
    argvalues=[
        pytest.param(
            [np.ones(4), np.ones(4)],
            [np.ones(4), np.ones(4)],
            does_not_raise(),
            None,
            id="all_1d_ok",
        ),
        pytest.param(
            [np.ones(5), np.ones(4)],
            [np.ones(4), np.ones(4)],
            pytest.raises(ValueError),
            "PFT trait values are not of equal length",
            id="pfts_unequal",
        ),
        pytest.param(
            [np.ones(4), np.ones(4)],
            [np.ones(5), np.ones(4)],
            pytest.raises(ValueError),
            "Size arrays are not of equal length",
            id="shape_unequal",
        ),
        pytest.param(
            [np.ones((4, 2)), np.ones((4, 2))],
            [np.ones(4), np.ones(4)],
            pytest.raises(ValueError),
            "T model functions only accept 1D arrays of PFT trait values",
            id="pfts_not_row_arrays",
        ),
        pytest.param(
            [np.ones(4), np.ones(4)],
            [np.ones(5), np.ones(5)],
            pytest.raises(ValueError),
            "PFT and size inputs to T model function are not compatible.",
            id="sizes_row_array_of_bad_length",
        ),
        pytest.param(
            [np.ones(4), np.ones(4)],
            [np.ones((5, 1)), np.ones((5, 1))],
            does_not_raise(),
            None,
            id="size_2d_columns_ok",
        ),
        pytest.param(
            [np.ones(4), np.ones(4)],
            [np.ones((5, 2)), np.ones((5, 2))],
            pytest.raises(ValueError),
            "PFT and size inputs to T model function are not compatible.",
            id="size_2d_not_ok",
        ),
        pytest.param(
            [np.ones(4), np.ones(4)],
            [np.ones((5, 4)), np.ones((5, 4))],
            does_not_raise(),
            None,
            id="size_2d_weird_but_ok",
        ),
    ],
)
def test__validate_t_model_args(pft_args, size_args, outcome, excep_message):
    """Test shared input validation function."""
    from pyrealm.demography.t_model_functions import _validate_t_model_args

    with outcome as excep:
        _validate_t_model_args(pft_args=pft_args, size_args=size_args)
        return

    assert str(excep.value).startswith(excep_message)


def test_calculate_heights():
    """Tests happy path for calculation of heights of tree from diameter."""

    from pyrealm.demography.t_model_functions import calculate_heights

    pft_h_max_values = np.array([25.33, 15.33])
    pft_a_hd_values = np.array([116.0, 116.0])
    diameters_at_breast_height = np.array([0.2, 0.6])
    expected_heights = np.array([15.19414157, 15.16639589])
    actual_heights = calculate_heights(
        h_max=pft_h_max_values,
        a_hd=pft_a_hd_values,
        dbh=diameters_at_breast_height,
    )

    np.allclose(actual_heights, expected_heights)


def test_calculate_crown_areas():
    """Tests happy path for calculation of crown areas of trees."""

    from pyrealm.demography.t_model_functions import calculate_crown_areas

    pft_ca_ratio_values = np.array([2, 3])
    pft_a_hd_values = np.array([116.0, 116.0])
    diameters_at_breast_height = np.array([0.2, 0.6])
    stem_height = np.array([15.194142, 15.166396])
    expected_crown_areas = np.array([0.04114983, 0.1848361])
    actual_crown_areas = calculate_crown_areas(
        ca_ratio=pft_ca_ratio_values,
        a_hd=pft_a_hd_values,
        dbh=diameters_at_breast_height,
        stem_height=stem_height,
    )

    np.allclose(actual_crown_areas, expected_crown_areas)


def test_calculate_crown_fractions():
    """Tests happy path for calculation of crown fractions of trees."""

    from pyrealm.demography.t_model_functions import calculate_crown_fractions

    pft_a_hd_values = np.array([116.0, 116.0])
    diameters_at_breast_height = np.array([0.2, 0.6])
    stem_height = np.array([15.194142, 15.166396])
    expected_crown_fractions = np.array([0.65491991, 0.21790799])
    actual_crown_fractions = calculate_crown_fractions(
        a_hd=pft_a_hd_values,
        dbh=diameters_at_breast_height,
        stem_height=stem_height,
    )

    np.allclose(actual_crown_fractions, expected_crown_fractions)


def test_calculate_stem_masses():
    """Tests happy path for calculation of stem masses."""

    from pyrealm.demography.t_model_functions import calculate_stem_masses

    diameters_at_breast_height = np.array([0.2, 0.6])
    stem_height = np.array([15.194142, 15.166396])
    pft_rho_s_values = np.array([200.0, 200.0])
    expected_stem_masses = np.array([47.73380488, 428.8197443])
    actual_stem_masses = calculate_stem_masses(
        dbh=diameters_at_breast_height, stem_height=stem_height, rho_s=pft_rho_s_values
    )

    np.allclose(actual_stem_masses, expected_stem_masses)


def test_calculate_foliage_masses():
    """Tests happy path for calculation of foliage masses."""

    from pyrealm.demography.t_model_functions import calculate_foliage_masses

    crown_areas = np.array([0.04114983, 0.1848361])
    pft_lai_values = np.array([1.8, 1.8])
    pft_sla_values = np.array([14.0, 14.0])
    expected_foliage_masses = np.array([0.00529069, 0.02376464])
    actual_foliage_masses = calculate_foliage_masses(
        crown_area=crown_areas, lai=pft_lai_values, sla=pft_sla_values
    )

    np.allclose(actual_foliage_masses, expected_foliage_masses)


def test_calculate_sapwood_masses():
    """Tests happy path for calculation of sapwood masses."""

    from pyrealm.demography.t_model_functions import calculate_sapwood_masses

    crown_areas = np.array([0.04114983, 0.1848361])
    pft_rho_s_values = np.array([200.0, 200.0])
    stem_height = np.array([15.194142, 15.166396])
    crown_fractions = np.array([0.65491991, 0.21790799])
    pft_ca_ratio_values = [390.43, 390.43]
    expected_sapwood_masses = np.array([0.21540173, 1.27954667])
    actual_sapwood_masses = calculate_sapwood_masses(
        crown_area=crown_areas,
        rho_s=pft_rho_s_values,
        stem_height=stem_height,
        crown_fraction=crown_fractions,
        ca_ratio=pft_ca_ratio_values,
    )

    np.allclose(actual_sapwood_masses, expected_sapwood_masses)<|MERGE_RESOLUTION|>--- conflicted
+++ resolved
@@ -3,21 +3,7 @@
 from contextlib import nullcontext as does_not_raise
 
 import numpy as np
-<<<<<<< HEAD
-=======
 import pytest
-from numpy.testing import assert_array_almost_equal
-
-from pyrealm.demography.t_model_functions import (
-    calculate_canopy_q_m,
-    calculate_crown_areas,
-    calculate_crown_fractions,
-    calculate_foliage_masses,
-    calculate_heights,
-    calculate_sapwood_masses,
-    calculate_stem_masses,
-)
->>>>>>> f291ebfa
 
 
 @pytest.mark.parametrize(
