--- conflicted
+++ resolved
@@ -146,11 +146,8 @@
         water_mm, tc, patm, core_const=fisher_const
     )
 
-<<<<<<< HEAD
+    # Test forward and back conversion
     assert_allclose(moles_water_fisher, expected_fisher, rtol=1e-5)
-=======
-    # Test forward and back conversion
-    assert np.allclose(moles_water_fisher, expected_fisher, rtol=1e-5)
     assert_allclose(
         convert_water_moles_to_mm(
             moles_water_fisher, tc, patm, core_const=fisher_const
@@ -161,23 +158,18 @@
 
     # Chen
     chen_const = CoreConst(water_density_method="chen")
->>>>>>> aad4b8cd
 
     moles_water_chen = convert_water_mm_to_moles(
         water_mm, tc, patm, core_const=chen_const
     )
 
-<<<<<<< HEAD
+    # Test forward and back conversion
     assert_allclose(moles_water_chen, expected_chen, rtol=1e-5)
-=======
-    # Test forward and back conversion
-    assert np.allclose(moles_water_chen, expected_chen, rtol=1e-5)
     assert_allclose(
         convert_water_moles_to_mm(moles_water_fisher, tc, patm, core_const=chen_const),
         water_mm,
         rtol=1e-4,
     )
->>>>>>> aad4b8cd
 
 
 @pytest.mark.parametrize(argnames="shape", argvalues=[(1,), (6, 9), (4, 7, 3)])
@@ -189,13 +181,9 @@
     tc = np.full(shape, fill_value=20)
     patm = np.full(shape, fill_value=101325)
 
-<<<<<<< HEAD
-    assert_allclose(moles_water, np.full(shape, fill_value=55.41713669719267))
-=======
     # Test mm to moles
     moles_water = convert_water_mm_to_moles(water_mm=water_mm, tc=tc, patm=patm)
-    assert np.allclose(moles_water, np.full(shape, fill_value=55.41713669719267))
->>>>>>> aad4b8cd
+    assert_allclose(moles_water, np.full(shape, fill_value=55.41713669719267))
 
     # Test reverse direction
     assert_allclose(convert_water_moles_to_mm(moles_water, tc=tc, patm=patm), water_mm)
