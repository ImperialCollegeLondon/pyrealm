"""Some incredibly basic tests of P model functions.

These are primarily to help catch gross errors in the outputs during function
refactoring.
"""  # D210, D415

import numpy as np
from numpy.testing import assert_allclose


<<<<<<< HEAD
def test_calc_ftemp_arrh(tk=np.array([300]), ha=40000):
    """Test calc_ftemp_arrh."""
    from pyrealm.pmodel.functions import calc_ftemp_arrh

    assert_allclose(calc_ftemp_arrh(tk, ha), 1.104622629609139)


=======
>>>>>>> df515aa2
def test_calc_ftemp_inst_rd(tc=np.array([30.0])):
    """Test calc_ftemp_inst_rd."""
    from pyrealm.pmodel.functions import calc_ftemp_inst_rd

    assert_allclose(calc_ftemp_inst_rd(tc), 1.4455646406287255)


def test_calc_gammastar(tc=np.array([30.0]), patm=np.array([123456])):
    """Test calc_ftemp_inst_rd."""
    from pyrealm.pmodel.functions import calc_gammastar

    assert_allclose(calc_gammastar(tc, patm), 6.7888247955597)


def test_calc_ns_star(tc=np.array([30.0]), patm=np.array([123456])):
    """Test calc_ns_star."""
    from pyrealm.pmodel.functions import calc_ns_star

    assert_allclose(calc_ns_star(tc, patm), 0.8957314409463492)


def test_calc_kmm(tc=np.array([30.0]), patm=np.array([123456])):
    """Test calc_kmm."""
    from pyrealm.pmodel.functions import calc_kmm

    assert_allclose(calc_kmm(tc, patm), 117.8937532160903)


def test_calc_soilmstress_stocker(soilm=np.array([0.3])):
    """Test calc_soilmstress_stocker."""
    from pyrealm.pmodel.functions import calc_soilmstress_stocker

    assert_allclose(calc_soilmstress_stocker(soilm), 0.93325)


def test_calc_soilmstress_mengoli(soilm=np.array([0.3])):
    """Test calc_soilmstress_mengoli."""
    from pyrealm.pmodel.functions import calc_soilmstress_mengoli

    assert_allclose(calc_soilmstress_mengoli(soilm), 0.54705882)


def test_calc_co2_to_ca(co2=np.array([400]), patm=np.array([123456])):
    """Test calc_co2_to_ca."""
    from pyrealm.pmodel.functions import calc_co2_to_ca

    assert_allclose(calc_co2_to_ca(co2, patm), 49.3824)<|MERGE_RESOLUTION|>--- conflicted
+++ resolved
@@ -8,16 +8,6 @@
 from numpy.testing import assert_allclose
 
 
-<<<<<<< HEAD
-def test_calc_ftemp_arrh(tk=np.array([300]), ha=40000):
-    """Test calc_ftemp_arrh."""
-    from pyrealm.pmodel.functions import calc_ftemp_arrh
-
-    assert_allclose(calc_ftemp_arrh(tk, ha), 1.104622629609139)
-
-
-=======
->>>>>>> df515aa2
 def test_calc_ftemp_inst_rd(tc=np.array([30.0])):
     """Test calc_ftemp_inst_rd."""
     from pyrealm.pmodel.functions import calc_ftemp_inst_rd
