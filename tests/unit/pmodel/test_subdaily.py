--- conflicted
+++ resolved
@@ -9,59 +9,6 @@
 from pyrealm.pmodel.optimal_chi import OPTIMAL_CHI_CLASS_REGISTRY
 
 
-<<<<<<< HEAD
-def test_SubdailyPModel_JAMES(be_vie_data_components):
-    """Test SubdailyPModel_JAMES.
-
-    This tests the legacy calculations from the Mengoli et al JAMES paper, using that
-    version of the weighted average calculations without acclimating xi.
-    """
-
-    from pyrealm.pmodel import SubdailyScaler
-    from pyrealm.pmodel.subdaily import SubdailyPModel_JAMES
-
-    env, ppfd, fapar, datetime, expected_gpp = be_vie_data_components.get()
-
-    # Get the fast slow scaler and set window
-    fsscaler = SubdailyScaler(datetime)
-    fsscaler.set_window(
-        window_center=np.timedelta64(12, "h"),
-        half_width=np.timedelta64(30, "m"),
-    )
-
-    # Alternate scalar used to duplicate VPD settings in JAMES implementation
-    vpdscaler = SubdailyScaler(datetime)
-    vpdscaler.set_nearest(time=np.timedelta64(12, "h"))
-
-    # Fast slow model without acclimating xi with best fit adaptations to the original
-    # - VPD in daily optimum using different window
-    # - Jmax and Vcmax filling from midday not window end
-    fs_pmodel_james = SubdailyPModel_JAMES(
-        env=env,
-        fs_scaler=fsscaler,
-        allow_holdover=True,
-        kphio=1 / 8,
-        fapar=fapar,
-        ppfd=ppfd,
-        vpd_scaler=vpdscaler,
-        fill_from=np.timedelta64(12, "h"),
-    )
-
-    valid = np.logical_not(
-        np.logical_or(np.isnan(expected_gpp), np.isnan(fs_pmodel_james.gpp))
-    )
-
-    # Test that non-NaN predictions are within 0.5% - slight differences in constants
-    # and rounding of outputs prevent a closer match between the implementations
-    assert_allclose(
-        fs_pmodel_james.gpp[valid],
-        expected_gpp[valid] * env.core_const.k_c_molmass,
-        rtol=0.005,
-    )
-
-
-=======
->>>>>>> aad4b8cd
 @pytest.mark.parametrize(
     argnames="data_args",
     argvalues=[
