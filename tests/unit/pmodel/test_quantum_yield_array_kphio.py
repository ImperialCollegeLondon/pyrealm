"""Test kphio inputs to PModel.

These tests check that the behaviour of the array kphio input options work as
expected. The input values here are the simple scalar inputs to the rpmodel regression
tests.
"""

from contextlib import nullcontext as does_not_raise
from types import SimpleNamespace

import numpy as np
import pytest


@pytest.fixture
def basic_inputs_and_expected():
    """Provides some simple test values and expectations."""
    return (
        SimpleNamespace(
            tc=np.array([20]),
            patm=np.array([101325]),
            co2=np.array([400]),
            vpd=np.array([1000]),
            fapar=np.array([1]),
            ppfd=np.array([300]),
            aridity_index=np.array([1]),
            mean_growth_temperature=np.array([20]),
        ),
        SimpleNamespace(
            gpp=np.array([71.2246803]),
            chi=np.array([0.69435201]),
            vcmax=np.array([17.75034477]),
            jmax=np.array([40.03293277]),
        ),
    )


def test_scalar_kphio(basic_inputs_and_expected):
    """Test that the basic test inputs give the correct answer."""

    from pyrealm.pmodel import PModelEnvironment
    from pyrealm.pmodel.new_pmodel import PModelNew

    inputs, expected = basic_inputs_and_expected

    env = PModelEnvironment(
        tc=inputs.tc,
        patm=inputs.patm,
        co2=inputs.co2,
        vpd=inputs.vpd,
        fapar=inputs.fapar,
        ppfd=inputs.ppfd,
    )
    mod = PModelNew(env, method_kphio="fixed", reference_kphio=0.05)

    assert np.allclose(mod.gpp, expected.gpp)
    assert np.allclose(mod.optchi.chi, expected.chi)
    assert np.allclose(mod.jmax, expected.jmax)
    assert np.allclose(mod.vcmax, expected.vcmax)


@pytest.fixture
def variable_kphio(basic_inputs_and_expected):
    """Calculates gpp with alternate kphio by iteration.

    This uses the original single scalar value approach (tested above) to get
    expected values for a wide range of kphio values by iteration.
    """

    from pyrealm.pmodel import PModelEnvironment
    from pyrealm.pmodel.new_pmodel import PModelNew

    inputs, _ = basic_inputs_and_expected

    # Set a large range of values to use in testing
    kphio_values = np.arange(0.001, 0.126, step=0.001)
    gpp = np.empty_like(kphio_values)

    for idx, kph in enumerate(kphio_values):
        env = PModelEnvironment(
            tc=inputs.tc,
            patm=inputs.patm,
            co2=inputs.co2,
            vpd=inputs.vpd,
            fapar=inputs.fapar,
            ppfd=inputs.ppfd,
        )
        mod = PModelNew(env, method_kphio="fixed", reference_kphio=kph)
        gpp[idx] = mod.gpp

    return kphio_values, gpp


@pytest.mark.parametrize(
    argnames="method,kphio_vals,raises",
    argvalues=[
        pytest.param(
            "fixed",
            np.full((4, 4), 1 / 8),
            pytest.raises(ValueError),
            id="fixed_wrong_shape",
        ),
        pytest.param(
            "fixed",
            1 / 8,
            does_not_raise(),
            id="fixed_with_float",
        ),
        pytest.param(
            "fixed",
            np.full((5, 5), 1 / 8),
            does_not_raise(),
            id="fixed_right_shape",
        ),
        pytest.param(
            "temperature",
            np.full((5, 5), 1 / 8),
            pytest.raises(ValueError),
            id="temperature_fails_with_arrays",
        ),
        pytest.param(
            "temperature",
            1 / 8,
            does_not_raise(),
            id="temperature_ok_with_float",
        ),
        pytest.param(
            "sandoval",
            np.full((5, 5), 1 / 8),
            pytest.raises(ValueError),
            id="sandoval_fails_with_arrays",
        ),
        pytest.param(
            "sandoval",
            1 / 8,
            does_not_raise(),
            id="sandoval_ok_with_float",
        ),
    ],
)
def test_kphio_arrays_failure_modes(
    basic_inputs_and_expected, method, kphio_vals, raises
):
    """Check behaviour with array inputs of kphio."""

    from pyrealm.pmodel import PModelEnvironment
    from pyrealm.pmodel.new_pmodel import PModelNew

    inputs, _ = basic_inputs_and_expected

    # Make an environment with array inputs.
    env = PModelEnvironment(
        tc=np.full((5, 5), inputs.tc),
        patm=np.full((5, 5), inputs.patm),
        co2=np.full((5, 5), inputs.co2),
        vpd=np.full((5, 5), inputs.vpd),
        fapar=np.full((5, 5), inputs.fapar),
        ppfd=np.full((5, 5), inputs.ppfd),
        aridity_index=np.full((5, 5), inputs.aridity_index),
        mean_growth_temperature=np.full((5, 5), inputs.mean_growth_temperature),
    )

    with raises:
        _ = PModelNew(env, reference_kphio=kphio_vals, method_kphio=method)


@pytest.mark.parametrize(argnames="shape", argvalues=[(125,), (25, 5), (5, 5, 5)])
def test_kphio_arrays(basic_inputs_and_expected, variable_kphio, shape):
    """Check behaviour with array inputs of kphio."""

    from pyrealm.pmodel import PModelEnvironment
    from pyrealm.pmodel.new_pmodel import PModelNew

    inputs, _ = basic_inputs_and_expected
    kphio_vals, expected_gpp = variable_kphio

    env = PModelEnvironment(
        tc=np.broadcast_to(inputs.tc, shape),
        patm=np.broadcast_to(inputs.patm, shape),
        co2=np.broadcast_to(inputs.co2, shape),
        vpd=np.broadcast_to(inputs.vpd, shape),
        fapar=np.broadcast_to(inputs.fapar, shape),
        ppfd=np.broadcast_to(inputs.ppfd, shape),
<<<<<<< HEAD
=======
    )
    mod = PModelNew(
        env, reference_kphio=kphio_vals.reshape(shape), method_kphio="fixed"
>>>>>>> 509b279a
    )

    assert np.allclose(mod.gpp, expected_gpp.reshape(shape))


@pytest.fixture
def variable_kphio_subdaily(be_vie_data_components):
    """Calculates gpp with alternate kphio by iteration.

    This uses the original single scalar value approach (tested above) to get
    expected values for a wide range of kphio values by iteration across the time frame
    of a subdaily model.
    """

    from pyrealm.pmodel import SubdailyScaler
    from pyrealm.pmodel.new_pmodel import SubdailyPModelNew

    env, datetime, expected_gpp = be_vie_data_components.get()

    # Get the fast slow scaler and set window
    fsscaler = SubdailyScaler(datetime)
    fsscaler.set_window(
        window_center=np.timedelta64(12, "h"),
        half_width=np.timedelta64(30, "m"),
    )

    # Set a large range of values to use in testing
    kphio_values = np.arange(0.001, 0.126, step=0.001)
    gpp = np.empty((len(datetime), len(kphio_values)))

    for idx, kphio in enumerate(kphio_values):
        # Run as a subdaily model
        subdaily_pmodel = SubdailyPModelNew(
            env=env,
            method_kphio="fixed",
            reference_kphio=kphio,
            fs_scaler=fsscaler,
            allow_holdover=True,
        )
        gpp[:, idx] = subdaily_pmodel.gpp

    return kphio_values, gpp


@pytest.mark.parametrize(
    argnames="shape,new_dims",
    argvalues=[((17520, 125), (1,)), ((17520, 25, 5), (1, 2))],
)
def test_kphio_arrays_subdaily(
    be_vie_data_components, variable_kphio_subdaily, shape, new_dims
):
    """Check behaviour with array inputs of kphio."""

    from pyrealm.pmodel import PModelEnvironment, SubdailyScaler
    from pyrealm.pmodel.new_pmodel import SubdailyPModelNew

    env, datetime, expected_gpp = be_vie_data_components.get()
    kphio_vals, expected_gpp = variable_kphio_subdaily

    # Get the fast slow scaler and set window
    fsscaler = SubdailyScaler(datetime)
    fsscaler.set_window(
        window_center=np.timedelta64(12, "h"),
        half_width=np.timedelta64(30, "m"),
    )

    # Run a subdaily model, reshaping the inputs to arrays rather than a single site to
    # then test input arrays of kphio values.
    env = PModelEnvironment(
        tc=np.broadcast_to(np.expand_dims(env.tc, axis=new_dims), shape),
        patm=np.broadcast_to(np.expand_dims(env.patm, axis=new_dims), shape),
        co2=np.broadcast_to(np.expand_dims(env.co2, axis=new_dims), shape),
        vpd=np.broadcast_to(np.expand_dims(env.vpd, axis=new_dims), shape),
<<<<<<< HEAD
        ppfd=np.broadcast_to(np.expand_dims(ppfd, axis=new_dims), shape),
        fapar=np.broadcast_to(np.expand_dims(fapar, axis=new_dims), shape),
=======
        ppfd=np.broadcast_to(np.expand_dims(env.ppfd, axis=new_dims), shape),
        fapar=np.broadcast_to(np.expand_dims(env.fapar, axis=new_dims), shape),
>>>>>>> 509b279a
    )

    subdaily_pmodel = SubdailyPModelNew(
        env=env,
        method_kphio="fixed",
        reference_kphio=np.broadcast_to(kphio_vals.reshape(shape[1:]), shape),
        fs_scaler=fsscaler,
        allow_holdover=True,
    )

    assert np.allclose(subdaily_pmodel.gpp, expected_gpp.reshape(shape), equal_nan=True)<|MERGE_RESOLUTION|>--- conflicted
+++ resolved
@@ -181,12 +181,9 @@
         vpd=np.broadcast_to(inputs.vpd, shape),
         fapar=np.broadcast_to(inputs.fapar, shape),
         ppfd=np.broadcast_to(inputs.ppfd, shape),
-<<<<<<< HEAD
-=======
     )
     mod = PModelNew(
         env, reference_kphio=kphio_vals.reshape(shape), method_kphio="fixed"
->>>>>>> 509b279a
     )
 
     assert np.allclose(mod.gpp, expected_gpp.reshape(shape))
@@ -260,13 +257,8 @@
         patm=np.broadcast_to(np.expand_dims(env.patm, axis=new_dims), shape),
         co2=np.broadcast_to(np.expand_dims(env.co2, axis=new_dims), shape),
         vpd=np.broadcast_to(np.expand_dims(env.vpd, axis=new_dims), shape),
-<<<<<<< HEAD
-        ppfd=np.broadcast_to(np.expand_dims(ppfd, axis=new_dims), shape),
-        fapar=np.broadcast_to(np.expand_dims(fapar, axis=new_dims), shape),
-=======
         ppfd=np.broadcast_to(np.expand_dims(env.ppfd, axis=new_dims), shape),
         fapar=np.broadcast_to(np.expand_dims(env.fapar, axis=new_dims), shape),
->>>>>>> 509b279a
     )
 
     subdaily_pmodel = SubdailyPModelNew(
