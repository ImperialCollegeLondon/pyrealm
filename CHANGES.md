--- conflicted
+++ resolved
@@ -19,7 +19,16 @@
   changed: the arguments `kphio` and `do_ftemp_kphio` have been replaced by
   `method_kphio` and `reference_kphio`.
 
-<<<<<<< HEAD
+- The implementation of $J_{max}$ and $V_{cmax}$ limitation has been updated to provide
+  a more flexible and expandable system. The changes are mostly internal, but there are
+  two **breaking changes**:
+
+  - The PModel option `method_jmaxlim = 'c4'` has been removed - it only ever generated
+    an instruction to use the settings `method_optchi='c4'` and
+    `method_jmaxlim='simple'`  to duplicate the `rpmodel` argument `method_jmaxlim='c4'`.
+  - The PModel option `method_jmaxlim = 'simple'` has been renamed to
+    `method_jmaxlim ='none'`, which is more informative!
+
 - The implementations of `PModel` and `SubdailyPModel` in version 1.0.0 used different
   Arrhenius temperature scaling relationships for $V_{cmax}$ and $J_{max}$. `PModel`
   followed `rpmodel` in using an implementation of {cite:t}`Kattge:2007db`'s peaked
@@ -33,18 +42,6 @@
   settings, the reported values for $V_{cmax25}$ and $J_{max25}$ using `PModel` will
   change between v1 and v2, with the shift from `kattge_knorr` to `simple` as the
   default factors.
-=======
-- The implementation of $J_{max}$ and $V_{cmax}$ limitation has been updated to provide
-  a more flexible and expandable system.
-  
-  The changes are mostly internal, but there are two **breaking changes**:
-
-  - The PModel option `method_jmaxlim = 'c4'` has been removed - it only ever generated
-    an instruction to use the settings `method_optchi='c4'` and
-    `method_jmaxlim='simple'`  to duplicate the `rpmodel` argument `method_jmaxlim='c4'`.
-  - The PModel option `method_jmaxlim = 'simple'` has been renamed to
-    `method_jmaxlim ='none'`, which is more informative!
->>>>>>> 70711392
 
 - The functions `calc_ftemp_kphio` and `calc_ftemp_inst_vcmax` provided narrow use cases
   with code duplication. They have been replaced by two broader Arrhenius functions:
