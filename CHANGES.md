# Changes to `pyrealm`

This document provides a brief overview of the main changes to `pyrealm` at each of the
released versions. More detail can be found at the GitHub release page for each version.

## 2.0.0 release candidates

A new major release is planned but will iterate through release candidates in order to
make functionality available for testing while the new functionality and API changes are
worked through. The changes below are provisional.

<<<<<<< HEAD
=======
- The `PModel` and `SubdailyPModel` classes have been extensively restructured to align
  the attributes and methods and to remove repeated code. Many of these changes are
  internal but the model signatures have changed and several of the attributes have been
  renamed.

  **Breaking changes**:

  - The `SubdailyPModel` attributes giving actual predicted estimates of $V_{cmax}$ and
    $J_{max}$ for observations (`subdaily_vcmax`, `subdaily_vcmax25`, `subdaily_jmax`
    and `subdaily_jmax25`) have been renamed to simply `vcmax`, `vcmax25`, `jmax` and
    `jmax25` to align with the observation estimates in `PModel`.
  - The `SubdailyPModel` attributes giving the daily optimum and realised values for
    $V_{cmax25}$, $J_{max25}$ and $\xi$ have been renamed for more clarity: `vcmax25_opt`,
    `vcmax25_real`, `jmax25_opt`, `jmax25_real`, `xi_opt` and `xi_real` have changed to
    `vcmax25_daily_optimal`,  `vcmax25_daily_realised`, `jmax25_daily_optimal`,
    `jmax25_daily_realised`, `xi_daily_optimal` and `xi_daily_realised`.
  - The `PModel.estimate_productivity` method was required to pass in FAPAR and PPFD to
    scale up LUE predictions to GPP and to estimate other predictions. This has been
    deprecated with addition of FAPAR and PPFD to the `PModelEnvironment` and GPP is now
    calculated automatically.
  - The `convert_pmodel_to_subdaily` function has been deprecated in favour of the new
    `PModel.to_subdaily` method.

>>>>>>> 509b279a
- The `PModelEnvironment` class has been updated. It now requires that the user also
  provides `fapar` and `ppfd` data, currently with no default values. The provision of
  additional variables has also been made more flexible, allowing users to provide
  arbitary extra variables to the environment. This makes it easier to adopt new PModel
  methods implementations with new required variables.

  **Breaking change**: Need to specify `fapar` and `ppfd` in `PModelEnvironment`.

- The `bounds_checker` function has been retired and replaced with the `BoundsChecker`
  class, which provides more flexible and user-configurable bounds checking.

- A new system for providing alternative calculations of quantum yield ($\phi_0$) in the
  P Model, using the new `pyrealm.pmodel.quantum_yield` module. This module now provides
  an expandable set of implementations of the quantum yield calculation, and currently
  supports the previous fixed and temperature dependent $\phi_0$ approaches but also
  David Sandoval's extension for estimating the impact of water stress on $\phi_0$.

  **Breaking change** The signatures of the `PModel` and `SubdailyPModel` classes have
  changed: the arguments `kphio` and `do_ftemp_kphio` have been replaced by
  `method_kphio` and `reference_kphio`.

- The implementation of $J_{max}$ and $V_{cmax}$ limitation has been updated to provide
  a more flexible and expandable system. The changes are mostly internal, but there are
  two **breaking changes**:

  - The PModel option `method_jmaxlim = 'c4'` has been removed - it only ever generated
    an instruction to use the settings `method_optchi='c4'` and
    `method_jmaxlim='simple'`  to duplicate the `rpmodel` argument `method_jmaxlim='c4'`.
  - The PModel option `method_jmaxlim = 'simple'` has been renamed to
    `method_jmaxlim ='none'`, which is more informative!

- The implementations of `PModel` and `SubdailyPModel` in version 1.0.0 used different
  Arrhenius temperature scaling relationships for $V_{cmax}$ and $J_{max}$. `PModel`
  followed `rpmodel` in using an implementation of {cite:t}`Kattge:2007db`'s peaked
  Arrhenius model, where `SubdailyPModel` used a simple unpeaked form. Both P Model
  implementations now take an explicit setting for the `method_arrhenius` and we provide
  the `simple` and `kattge_knorr` options. The available methods are likely to change -
  and we only recommend `method_arrhenius=simple` at present - but this API for setting
  this option should be stable.

  **Breaking change** The API has changed as noted above - critically, using default
  settings, the reported values for $V_{cmax25}$ and $J_{max25}$ using `PModel` will
  change between v1 and v2, with the shift from `kattge_knorr` to `simple` as the
  default factors.

- The functions `calc_ftemp_kphio` and `calc_ftemp_inst_vcmax` provided narrow use cases
  with code duplication. They have been replaced by two broader Arrhenius functions:
  `calculate_simple_arrhenius_factor` and `calculate_kattge_knorr_arrhenius_factor` (see
  also the point above).

- The `pyrealm.core.water` module now provides `convert_water_mm_to_moles`,
  `convert_water_moles_to_mm` and `calculate_water_molar_volume`.

- The first components in the `demography` module, providing an integrated set of
  submodules that provide: plant functional types, size-structured cohorts, plant
  communities, a community canopy model and an implementation of the T Model for
  allocation and growth.

- An extension of the Subdaily P Model that allows the initial realised responses to be
  provided rather than assuming that they are equal to the initial optimal responses.

- The `pyrealm.splash` module has been heavily revised to break out functions within the
  classes into standalone functions. This adds the `pyrealm.core.solar` module,
  providing core solar calculations.

- Restructuring of the developer tools for testing code performance to provide a simpler
  local performance testing routine, and added a CI test to ensure the performance tests
  are kept up to date with the package API.

## 1.0.0

- Addition of a more pythonic re-implementation of the SPLASH v1.0 model with a more
  flexible user interface and faster calculation.
- Revision of the optimal chi calculation internals - better internal structure and
  extensible framework, with option to constrain xi values to allow slow acclimation of
  xi.
- Updated implementation of the SubdailyPModel (renamed from FastSlowPModel) to use the
  new optimal chi structure and allow it to be used with all optimal chi models,
  including C4 photosynthesis.
- Updated and revised unit testing.
- Dropped support for Python 3.9 for first main release and to adopt more recent typing
  syntax and added Python 3.12.
- Updated code to work with the recent release of `numpy 2.0`.
- Updated the developer tool chain to move to `ruff` for code linting and formatting.

## 0.10.1

- Addition of draft extension of subdaily memory_effect function that allows for missing
  data arising from non-estimable Jmax and Vcmax.

## 0.10.0

- Implementation of the Mengoli et al 2023 soil moisture penalty factor. The existing
  calc_soilmstress function is now calc_soilmstress_stocker and the new function is
  calc_soilmstress_mengoli.
- The soilmstress argument to PModel is removed and both the Mengoli and Stocker
  approaches are now intended to be applied as penalties to GPP after P Model fitting,
  allowing the two to be compared from the same P Model outputs.

## 0.9.0

- Draft implementation of slow reponses in P Model using weighted average approach
- Substantial maintenance review
- User facing breaking changes:
  - Support for scalar inputs removed - numpy arrays now expected as inputs.
  - Python minimum version is now 3.9
  - Hygrometric functions moved from utilities to new hygro module
  - Param classes are now Const classes.
  - Stomatal conductance not estimated when VPD = 0.
- Detailed changes:
  - Moved support python versions to >=3.9, <3.11
  - Update to poetry 1.2+
  - Implementing mypy checking via pre-commit and package config
  - Fixed mypy errors (missing types, clashes etc)
  - Updated typing to use consistent NDArray and remove edge case code to handle scalar
    inputs. Users now expected to provide arrays.
  - Using importlib to single source package version from pyproject.toml
  - Moved test/ to tests/ and added **init**.py - module paths in testing.
  - Partial restructure of TModel code and extended test suite
  - Extended test suite for hygrometric functions, bug fix in HygroConst.
  - Better definition and handling of class attributes to avoid unnecessary Optional
    types in **init** methods.
  - Updated docstrings, particularly class attributes now docstringed in place.
  - bounds_checker module merged into utilities module
  - Huge pmodel.py file split into a pmodel module and pmodel, functions, isotopes and
    competition submodules. All members still exposed via pyrealm.pmodel for ease of
    use/backwards compatibility. References to API links updated.
  - param_classes.py used as the basis for a new constants module with smaller better
    documented files and XYZConst naming scheme.
  - '(pmodel)_params' style arguments updated to 'const', docs updated to match.
  - C3C4 competition private functions now exposed as stand-alone functions with cleaner
    docs and demo usage.
  - Reorganisation of website index and page structure, nitpicking of links turned on
    and broken links fixed.
  - Switch away from astrorefs to sphinxcontrib.bibtex, which now supports author_year
    citation styling.
  - Constrain estimation of g_s to exclude VPD = 0 and ca - ci = 0, which give values
    tending to limit of infinity.

## 0.8.1

- Updates and fixes and docs on soil moisture optimal chi methods (`lavergne20_c4`)
- Shifting package management to using poetry and implementing better QA toolchain
  including pre-commit suite.
- Moving docs out of root and into docs/source, docs/build etc.

## 0.8.0

- Addition of a parallel C4 method for the `lavergne20` CalcOptimalChi method. The
  methods are now called `lavergne20_c3` and `lavergne20_c4`.
- Addition of default theta model parameters for `lavergne20_c4` giving beta predictions
  as 1/9 of those for C3.
- Update of soil moisture option handling in PModel to avoid conflicting approaches
  (rootzonestress, soilmstress, lavergne20_cX).
- Updated docs for the CalcOptimalChi methods and soil moisture page.
- Addition of an explicit ExperimentalFeatureWarning - currently rootzonestress and
   lavergne20_c4.

## 0.7.0

- Implementation of alternative methods for CalcOptimalChi, including Lavergne et al
  2020 soil theta estimation of beta, c4 with negigible photorespiration.
- Addition of optional soil theta to PModelEnvironment, underpinning the lavergne2020
  CalcOptimalChi method.
- Alteration of PModel arguments. Since there are now different options for simulating
  C3/C4, the c4 argument is replaced with method_optchi, which sets C3/C4 status
  internally from the method selected.
- Refactor and integration of Alienor's CalcCarbonIsotopes and C3C4Competition models,
  from:
  [https://github.com/Alielav/pyrealm/tree/alienorlavergne](https://github.com/Alielav/pyrealm/tree/alienorlavergne)
- Refactor of utilities TemporalInterpolator and DailyRepresentativeValues to handle
  multiple dimensions and ragged arrays of indices.
- Extended pytest framework to include TemporalInterpolator, DailyRepresentativeValues,
  CalcCarbonIsotopes and C3C4Competition.

## 0.6.0

- Breaking change to inputs to CalcOptimalChi - now uses PModelEnvironment object
  directly, not named args for kmm etc.
- PModel testing update: new set of input test values of 100 values across envt space,
  not just 4 arbitrary values. Updated R outputs.
- Restructure of test_pmodel - much cleaner use of parameterisations args.
- Addition of units to utilities.summarize_attr and extensive addition of units
  throughout docs.
- Flexibility in the units of PPFD - previous versions were agnostic about However, that
  leads to nonsensical values of Jmax and Vcmax, which must the units of PPFD - so that
  the scaling of GPP could be set by the user. be in µmol m-2 s-1. So, PPFD now must
  also be in µmol m-2 s-1.
- Bug in Jmax calculation - not carrying ftemp_kphio correctly into calculation -
  corrected by baking ftemp_kphio correction to kphio early.
- Breaking change to calculation of Jmax and Vcmax. Previous versions followed rpmodel
  in using a more complex calculation for Jmax and Vcmax that allowed Stocker's
  empirical soil moisture effects (beta(theta)) to be worked back into Vcmax then Jmax,
  rd and gs. pyrealm no longer does this: the soil moisture correction is applied _only_
  to LUE and the getter function for vcmax, jmax, gs and rd issue a warning that they
  are uncorrected when soil moisture effects are applied.
- Internal changes - the CalcLUEVcmax class has been retired. This structuring was
  integral to the soil moisture correction approach, but with that change, a simple
  JmaxLimitation class replaces it.
- Updated value of param_classes.PModelParam.soilmstress_b to published default

## 0.5.6

- Bugs in calculation of Jmax and g_s fixed.
- Fixed issue with utilities.summarize_attr with masked arrays containing all NaN values

## 0.5.5

- Fixing the calculation of stomatal conductance for C4 plants - not infinite
- Added estimate_productivity.md in docs to show behaviour of those variables for C3 and
  C4 - revealed some issues!

## 0.5.4

- Updated CalcOptimalChi to return an actual estimate of chi for C4 plants, not just
  1.0. Updated documentation and examples to illustrate.

## 0.5.3

- Replaced ConstrainedArray and masked arrays with input_bounds_checker and 'masking'
  using np.nan. See notes in pyrealm/bounds_checker.py. This was revisited even before
  release to remove built in masking completely and just provide some warnings on sane
  ranges. A hard limit for temps < 25°C is imposed due to the behaviour of
  calc_density_h2o.

## 0.5.2

- Fix for critical bug in mj calculation - using masked arrays is fragile, need to
  consider this - and the constraint approach which generates masked inputs.

## 0.5.1

- Minor tweaks to utilities param classes
- Backtrack on constrained_arrays - unexpected issues with chained use. Currently just
  turning off a single constraint.

## 0.5.0

- Refactor of constrained_array modules to use a class factory that acts as both a
  constraint and a check on existing constraint types.
- Implementation of the utilities module, currently including some hygrometric
  conversions and shared utility functions.
- Refactor of PModel and Iabs scaling
- Better **repr** and new summarize() functions in pmodel module.

## 0.4.0

- Refactor of the PModel to separate calc of gammastar etc, from the pmodel itself:
  PModelEnvironment and PModel classes.
- Implementation of ConstrainedArray class to clip inputs to biologically meaningful
  ranges and to identify that clipping has occurred. Particular issue with serious
  numerical instability in calc_density_h2o, but now adopted a general solution to
  clipping inputs.
- Expansion of PModel testing to include a global array giving a wider range of inputs
  including edge cases.
- Created option for using a rootzonestress option (Rodolfo Nobrega)

## 0.3.1

- Restructure of requirements and install_requires for better pip install

## 0.3.0

- Refactor of parameter classes into param_classes module with consistent ParamClass
  baseclass for import/export and dataclass based interface.

## 0.2.0

- Implementation of the T model

## 0.1.4

- Rescaled ftemp_kphio to remove double division error
- Disabled C4 pytests while rpmodel retains this issue.

## 0.1.3

- Clipping negative values in calc_ftemp_kphio

## 0.1.2

- Fixing problems with setup for PyPi publication.

## 0.1.1

- (aka hotfix/bad_setup). Fixing problems in setup.py

## 0.1.0

- First release of pyrealm. Implementation of P model<|MERGE_RESOLUTION|>--- conflicted
+++ resolved
@@ -9,8 +9,6 @@
 make functionality available for testing while the new functionality and API changes are
 worked through. The changes below are provisional.
 
-<<<<<<< HEAD
-=======
 - The `PModel` and `SubdailyPModel` classes have been extensively restructured to align
   the attributes and methods and to remove repeated code. Many of these changes are
   internal but the model signatures have changed and several of the attributes have been
@@ -34,7 +32,6 @@
   - The `convert_pmodel_to_subdaily` function has been deprecated in favour of the new
     `PModel.to_subdaily` method.
 
->>>>>>> 509b279a
 - The `PModelEnvironment` class has been updated. It now requires that the user also
   provides `fapar` and `ppfd` data, currently with no default values. The provision of
   additional variables has also been made more flexible, allowing users to provide
