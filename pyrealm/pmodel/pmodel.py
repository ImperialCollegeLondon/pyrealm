"""The module :mod:`~pyrealm.pmodel.pmodel` provides the implementation of
the following  classes:

* :class:`~pyrealm.pmodel.pmodel.PModelABC`: An abstract base class providing some
  of the core functionality for initialising PModel subclasses.

* :class:`~pyrealm.pmodel.pmodel.PModel`: A subclass providing the standard
  implementation of the P Model.

* :class:`~pyrealm.pmodel.pmodel.SubdailyPModel`: A subclass providing the
  subdaily implementation of the P Model, which accounts for slow acclimation of core
  photosynthetic processes.


"""  # noqa D210, D415

from __future__ import annotations

from abc import ABC, abstractmethod
from collections.abc import Mapping
from typing import Any
from warnings import warn

import numpy as np
from numpy.typing import NDArray

from pyrealm.constants import CoreConst, PModelConst
from pyrealm.core.utilities import summarize_attrs
from pyrealm.pmodel.acclimation import AcclimationModel
from pyrealm.pmodel.arrhenius import ARRHENIUS_METHOD_REGISTRY, ArrheniusFactorABC
from pyrealm.pmodel.functions import calc_ftemp_inst_rd
from pyrealm.pmodel.jmax_limitation import (
    JMAX_LIMITATION_CLASS_REGISTRY,
    JmaxLimitationABC,
)
from pyrealm.pmodel.optimal_chi import OPTIMAL_CHI_CLASS_REGISTRY, OptimalChiABC
from pyrealm.pmodel.pmodel_environment import PModelEnvironment
from pyrealm.pmodel.quantum_yield import QUANTUM_YIELD_CLASS_REGISTRY, QuantumYieldABC


class PModelABC(ABC):
    r"""Abstract base class for the PModel and SubdailyPModel.

    The base class ``__init__`` implements the core arguments to the PModel subclasses:
    the forcing data to be used for the model and various methodological options for the
    calculation of the model parameters.

    Subclasses should define an ``__init__`` method that first calls
    ``super().__init__(...)`` to run the shared core functionality and then define any
    model specific attributes. The abstract base method ``_fit_model`` should then be
    defined and used to execute the model specific logic of the base class.

    Args:
        env: A :class:`~pyrealm.pmodel.pmodel_environment.PModelEnvironment` instance
        method_kphio: The method to use for calculating the quantum yield
            efficiency of photosynthesis (:math:`\phi_0`, unitless). The method name
            must be included in the
            :data:`~pyrealm.pmodel.quantum_yield.QUANTUM_YIELD_CLASS_REGISTRY`.
        method_optchi: (Optional, default=`prentice14`) Selects the method to be
            used for calculating optimal :math:`chi`. The choice of method also sets the
            choice of  C3 or C4 photosynthetic pathway (see
            :class:`~pyrealm.pmodel.optimal_chi.OptimalChiABC`).
        method_jmaxlim: (Optional, default=`wang17`) Method to use for
            :math:`J_{max}` limitation.
        method_arrhenius: (Optional, default=`simple`) Method to set the form of
            Arrhenius scaling used for `vcmax` and `jmax`.
        reference_kphio: An optional alternative reference value for the quantum yield
            efficiency of photosynthesis (:math:`\phi_0`, -) to be passed to the kphio
            calculation method.
    """

    _data_attributes: tuple[tuple[str, str], ...]
    """Data attributes included in the summarize table."""

    def __init__(
        self,
        env: PModelEnvironment,
        method_kphio: str = "temperature",
        method_optchi: str = "prentice14",
        method_jmaxlim: str = "wang17",
        method_arrhenius: str = "simple",
        reference_kphio: float | NDArray | None = None,
        **kwargs: dict[str, Any],
    ):
        self.shape: tuple = env.shape
        """Records the common numpy array shape of array inputs."""

        # Store a reference to the photosynthetic environment and a direct
        # reference to the parameterisation
        self.env: PModelEnvironment = env
        """The PModelEnvironment used to fit the P Model."""
        self.pmodel_const: PModelConst = env.pmodel_const
        """The PModelConst instance used to create the model environment."""
        self.core_const: CoreConst = env.core_const
        """The CoreConst instance used to create the model environment."""

        # -----------------------------------------------------------------------
        # Optimal Chi method setup
        # -----------------------------------------------------------------------

        self.method_optchi: str
        """The method used to calculate optimal chi."""
        self._optchi_class: type[OptimalChiABC]
        """The OptimalChiABC subclass to be used in the model."""
        self.optchi: OptimalChiABC
        r"""The optimal chi (:math:`\chi`) calculations for the fitted P Model."""

        self._method_setter(
            method_value_attr="method_optchi",
            method_class_attr="_optchi_class",
            method_value=method_optchi,
            method_registry=OPTIMAL_CHI_CLASS_REGISTRY,
        )

        # Set the C4 status
        self.c4: bool = self._optchi_class.is_c4
        """Boolean flag showing if the optimal chi method approximates a C3 or C4
        pathway."""

        # -----------------------------------------------------------------------
        # Cuantum yield of photosynthesis (kphio) setup
        # -----------------------------------------------------------------------

        self.method_kphio: str
        """The method used to calculate kphio."""
        self._kphio_class: type[QuantumYieldABC]
        """The QuantumYieldABC subclass to be used in the model."""
        self.kphio: QuantumYieldABC
        r"""The quantum yield (:math:`\phi_0`) calculations for the fitted P Model."""

        self._method_setter(
            method_value_attr="method_kphio",
            method_class_attr="_kphio_class",
            method_value=method_kphio,
            method_registry=QUANTUM_YIELD_CLASS_REGISTRY,
        )

        self.reference_kphio = reference_kphio
        """The value of the the reference kphio to be used in the model."""

        # -----------------------------------------------------------------------
        # Arrhenius scaling setup
        # -----------------------------------------------------------------------

        self.method_arrhenius = method_arrhenius
        """The method used to calculate Arrhenius factors."""

        self._arrhenius_class: type[ArrheniusFactorABC]
        """The ArrheniusFactorABC subclass to be used in the model."""

        self._method_setter(
            method_value_attr="method_arrhenius",
            method_class_attr="_arrhenius_class",
            method_value=method_arrhenius,
            method_registry=ARRHENIUS_METHOD_REGISTRY,
        )

        if self.method_arrhenius != "simple":
            warn(
                "We currently strongly recommend the use of the default `simple` "
                "method calculating Arrhenius factors."
            )

        # -----------------------------------------------------------------------
        # Jmax limitation term setup
        # -----------------------------------------------------------------------

        self.method_jmaxlim = method_jmaxlim
        """Records the method used to calculate Jmax limitation."""
        self._jmaxlim_class: type[JmaxLimitationABC]
        """The ArrheniusFactorABC subclass to be used in the model."""
        self.jmaxlim: JmaxLimitationABC
        """The Jmax limitation terms calculated for the model."""

        self._method_setter(
            method_value_attr="method_jmaxlim",
            method_class_attr="_jmaxlim_class",
            method_value=method_jmaxlim,
            method_registry=JMAX_LIMITATION_CLASS_REGISTRY,
        )

        # -----------------------------------------------------------------------
        # Define the other model attributes
        # -----------------------------------------------------------------------

        self.iwue: NDArray[np.float64]
        """Intrinsic water use efficiency (iWUE, µmol mol-1), calculated as:

        .. math::
        
            ( 5/8 * (c_a - c_i)) / P,
        
        where :math:`c_a` and :math:`c_i` are measured in Pa and :math:`P` is
        atmospheric pressure in megapascals.
        """

        self.lue: NDArray[np.float64]
        r"""Light use efficiency (LUE, g C mol-1), calculated as:

        .. math::

            \text{LUE} = \phi_0 \cdot m_j \cdot f_v \cdot M_C

        where :math:`f_v` is a limitation factor defined in
        :class:`~pyrealm.pmodel.jmax_limitation.JmaxLimitationABC` and :math:`M_C` is
        the molar mass of carbon.
        """

        self.vcmax: NDArray[np.float64]
        r"""Maximum rate of carboxylation at the growth temperature (µmol m-2 s-1),
        calculated as:

        .. math::

            V_{cmax} = \phi_{0} I_{abs} \frac{m}{m_c} f_{v} 

        where  :math:`f_v` is a limitation term calculated via the method selected in
        `method_jmaxlim`."""

        self.vcmax25: NDArray[np.float64]
        """Maximum rate of carboxylation at standard temperature (µmol m-2 s-1),
        estimated from :math:`V_{cmax}` using the selected method for Arrhenius scaling.
        """

        self.jmax: NDArray[np.float64]
        r"""Maximum rate of electron transport at the growth temperature (µmol m-2 s-1),
        calculated as:
        
        .. math::

            J_{max} = 4 \phi_{0} I_{abs} f_{j}

        where  :math:`f_j` is a limitation term calculated via the method selected in
        `method_jmaxlim`."""

        self.jmax25: NDArray[np.float64]
        """Maximum rate of electron transport at standard temperature (µmol m-2 s-1),
        estimated from :math:`J_{max}` using the selected method for Arrhenius scaling.
        """

        self.rd: NDArray[np.float64]
        r"""Dark respiration (µmol m-2 s-1) calculated as:

        .. math::

            R_d = b_0 \frac{fr(t)}{fv(t)} V_{cmax},

        following :cite:t:`Atkin:2015hk`, where :math:`fr(t)` is the instantaneous
        temperature response of dark respiration implemented in
        :func:`~pyrealm.pmodel.functions.calc_ftemp_inst_rd`, and :math:`b_0` is set in
        :attr:`~pyrealm.constants.pmodel_const.PModelConst.atkin_rd_to_vcmax`."""

        self.gpp: NDArray[np.float64]
        r"""Gross primary productivity (µg C m-2 s-1) calculated as:
        
        .. math::

            \text{GPP} = \text{LUE} \cdot I_{abs}
            
        where :math:`I_{abs}` is the absorbed photosynthetic radiation.
        """

        self.gs: NDArray[np.float64]
        r"""Stomatal conductance (µmol m-2 s-1), calculated as:

        .. math::

            g_s = \frac{LUE}{M_C}\frac{1}{c_a - c_i}

        When C4 photosynthesis is being used, the true partial pressure of CO2 in the
        substomatal cavities (:math:`c_i`) is used following the calculation of
        :math:`\chi` using
        :attr:`~pyrealm.constants.pmodel_const.PModelConst.beta_cost_ratio_c4`. Note
        that :math:`g_s \to \infty` as VPD :math:`\to 0` and hence :math:`(c_a - c_i)
        \to 0` and the reported values will be set to ``np.nan`` under these
        conditions."""

        self.A_c: NDArray[np.float64]
        """Maxmimum assimilation rate limited by carboxylation."""
        self.A_j: NDArray[np.float64]
        """Maxmimum assimilation rate limited by electron transport."""
        self.J: NDArray[np.float64]
        """Electron transfer rate."""

    @abstractmethod
    def _fit_model(self, *args: Any, **kwargs: Any) -> None:
        pass

    def __repr__(self) -> str:
        """Generates a string representation of PModel instance."""

        return (
            f"{self.__class__.__name__}("
            f"shape={self.shape}, "
            f"method_optchi={self.method_optchi}, "
            f"method_arrhenius={self.method_arrhenius}, "
            f"method_jmaxlim={self.method_jmaxlim}, "
            f"method_kphio={self.method_kphio})"
        )

    def summarize(self, dp: int = 2) -> None:
        """Prints a summary of data attributes.

        Args:
            dp: The number of decimal places used in rounding summary stats.
        """

        summarize_attrs(self, self._data_attributes, dp=dp)

    def _method_setter(
        self,
        method_value_attr: str,
        method_class_attr: str,
        method_value: str,
        method_registry: dict,
    ) -> None:
        """Validate and set the method class attributes for a PModel method argument.

        This method checks that the provided method value is an option in the registry
        and then stores both the value and the appropriate method implementation class
        from the registry.

        Args:
            method_value_attr: The name of the attribute used to store the selected
                method name (e.g. ``method_optchi``)
            method_class_attr: The name of the attribute used to store the resulting
                selected class that implements the method
            method_value: The value passed to the method selection argument
            method_registry: A method registry, providing method class implementations
                keyed by method name values.
        """
        if method_value not in method_registry:
            raise ValueError(f"Unknown option for {method_value_attr}: {method_value}")

        setattr(self, method_value_attr, method_value)
        setattr(self, method_class_attr, method_registry[method_value])


class PModel(PModelABC):
    r"""Fit a standard P Model.

    This class fits the P Model to a given set of environmental and photosynthetic
    parameters. An extended description with typical use cases is given in
    :any:`pmodel_overview` but the basic flow of the model is:

    1. Estimate :math:`\ce{CO2}` limitation factors and optimal internal to ambient
       :math:`\ce{CO2}` partial pressure ratios (:math:`\chi`), using one of the
       methods based on :class:`~pyrealm.pmodel.optimal_chi.OptimalChiABC`.
    2. Estimate limitation factors to :math:`V_{cmax}` and :math:`J_{max}` using
       one of the methods implemented using
       :class:`~pyrealm.pmodel.jmax_limitation.JmaxLimitationABC`.

    Soil moisture effects:
        The `lavergne20_c3`, `lavergne20_c4`, ``prentice14_rootzonestress``,
        ``c4_rootzonestress`` and ``c4_no_gamma_rootzonestress`` options to
        ``method_optchi`` implement different approaches to soil moisture effects on
        photosynthesis. See also the alternative GPP penalty factors that can be applied
        after fitting the P Model
        (:func:`pyrealm.pmodel.functions.calc_soilmstress_stocker` and
        :func:`pyrealm.pmodel.functions.calc_soilmstress_mengoli`).

    Args:
        env: An instance of
           :class:`~pyrealm.pmodel.pmodel_environment.PModelEnvironment`
        method_kphio: The method to use for calculating the quantum yield
            efficiency of photosynthesis (:math:`\phi_0`, unitless). The method name
            must be included in the
            :data:`~pyrealm.pmodel.quantum_yield.QUANTUM_YIELD_CLASS_REGISTRY`.
        method_optchi: (Optional, default=`prentice14`) Selects the method to be
            used for calculating optimal :math:`chi`. The choice of method also sets the
            choice of  C3 or C4 photosynthetic pathway (see
            :class:`~pyrealm.pmodel.optimal_chi.OptimalChiABC`).
        method_jmaxlim: (Optional, default=`wang17`) Method to use for
            :math:`J_{max}` limitation.
        method_arrhenius: (Optional, default=`simple`) Method to set the form of
            Arrhenius scaling used for `vcmax` and `jmax`.
        reference_kphio: An optional alternative reference value for the quantum yield
            efficiency of photosynthesis (:math:`\phi_0`, -) to be passed to the kphio
            calculation method.
    """

    _data_attributes = (
        ("lue", "g C mol-1"),
        ("iwue", "µmol mol-1"),
        ("gpp", "µg C m-2 s-1"),
        ("vcmax", "µmol m-2 s-1"),
        ("vcmax25", "µmol m-2 s-1"),
        ("rd", "µmol m-2 s-1"),
        ("gs", "µmol m-2 s-1"),
        ("jmax", "µmol m-2 s-1"),
        ("jmax25", "µmol m-2 s-1"),
    )

    def __init__(
        self,
        env: PModelEnvironment,
        method_optchi: str = "prentice14",
        method_jmaxlim: str = "wang17",
        method_kphio: str = "temperature",
        method_arrhenius: str = "simple",
        reference_kphio: float | NDArray | None = None,
    ) -> None:
        # Initialise the superclass
        super().__init__(
            env=env,
            method_optchi=method_optchi,
            method_jmaxlim=method_jmaxlim,
            method_kphio=method_kphio,
            method_arrhenius=method_arrhenius,
            reference_kphio=reference_kphio,
        )
        # Fit the model
        self._fit_model()

    def _fit_model(self) -> None:
        """Fit the model.

        PPFD _must_ be provided in units of micromols per metre square per second (µmol
        m-2 s-1). This is required to ensure that values of :math:`J_{max}` and
        :math:`V_{cmax}` are also in µmol m-2 s-1.
        """

        # Calculate optimal chi
        self.optchi: OptimalChiABC = self._optchi_class(
            env=self.env,
            pmodel_const=self.env.pmodel_const,
        )
        self.c4 = self.optchi.is_c4

        # Calculate the quantum yield of photosynthesis (kphio)
        self.kphio = self._kphio_class(
            env=self.env,
            use_c4=self.c4,
            reference_kphio=self.reference_kphio,
        )

        # Calculation of Jmax limitation terms
        self.jmaxlim = self._jmaxlim_class(
            optchi=self.optchi,
            pmodel_const=self.env.pmodel_const,
        )

        # Get an Arrhenius instance for use in scaling rates
<<<<<<< HEAD
        arrhenius_factors = self._arrhenius_class(
            env=self.env,
            reference_temperature=self.env.pmodel_const.tc_ref,
            core_const=self.env.core_const,
        )
=======
        arrhenius_factors = self._arrhenius_class(env=self.env)
>>>>>>> aad4b8cd

        # Intrinsic water use efficiency (in µmol mol-1)
        self.iwue: NDArray[np.float64] = (5 / 8 * (self.env.ca - self.optchi.ci)) / (
            1e-6 * self.env.patm
        )

        # Light use efficiency g Carbon per mol-1 of photons.
        self.lue = (
            self.kphio.kphio
            * self.optchi.mj
            * self.jmaxlim.f_v
            * self.core_const.k_c_molmass
        )

        # Calculate absorbed irradiance
        iabs = self.env.fapar * self.env.ppfd

        # GPP
        self.gpp = self.lue * iabs

        # Calculate V_cmax and J_max
        self.vcmax = self.kphio.kphio * iabs * self.optchi.mjoc * self.jmaxlim.f_v
        self.jmax = 4 * self.kphio.kphio * iabs * self.jmaxlim.f_j

        # - Calculate and apply the scaling factors.
        ftemp25_inst_vcmax = arrhenius_factors.calculate_arrhenius_factor(
            coefficients=self.pmodel_const.arrhenius_vcmax
        )
        self.vcmax25 = self.vcmax / ftemp25_inst_vcmax
        self.jmax25 = self.jmax / arrhenius_factors.calculate_arrhenius_factor(
            coefficients=self.pmodel_const.arrhenius_jmax
        )

        # Dark respiration at growth temperature
        ftemp_inst_rd = calc_ftemp_inst_rd(
            tc=self.env.tc,
            tc_ref=self.pmodel_const.tc_ref,
            coef=self.pmodel_const.heskel_rd,
        )
        self.rd = (
            self.pmodel_const.atkin_rd_to_vcmax
            * (ftemp_inst_rd / ftemp25_inst_vcmax)
            * self.vcmax
        )

        # AJ and AC
        self.A_j = self.kphio.kphio * iabs * self.optchi.mj * self.jmaxlim.f_v
        self.A_c = self.vcmax * self.optchi.mc

        assim = np.minimum(self.A_j, self.A_c)

        if not np.allclose(
            assim, self.gpp / self.core_const.k_c_molmass, equal_nan=True
        ):
            warn("Assimilation and GPP are not identical")

        # Stomatal conductance - do not estimate when VPD = 0 or when floating point
        # errors give rise to (ca - ci) < 0 and deliberately ignore the numpy divide by
        # zero warnings in those cases.
        ca_ci_diff = self.env.ca - self.optchi.ci
        with np.errstate(divide="ignore", invalid="ignore"):
            self.gs = np.where(
                np.logical_and(self.env.vpd > 0, ca_ci_diff > 0),
                assim / ca_ci_diff,
                np.nan,
            )

    def to_subdaily(
        self,
        acclim_model: AcclimationModel,
        previous_realised: tuple[NDArray, NDArray, NDArray] | None = None,
    ) -> SubdailyPModel:
        r"""Convert a standard PModel to a subdaily P Model.

        This method converts a :class:`~pyrealm.pmodel.pmodel.PModel` instance to
        a to a :class:`~pyrealm.pmodel.pmodel.SubdailyPModel` instance with the
        same settings.

        Args:
            acclim_model: An AcclimationModel instance for the subdaily model.
            previous_realised: An optional set of arrays giving previous realised values
                for `xi`, `vcmax25` and `jmax25`.
        """

        return SubdailyPModel(
            env=self.env,
            method_optchi=self.method_optchi,
            method_arrhenius=self.method_arrhenius,
            method_jmaxlim=self.method_jmaxlim,
            method_kphio=self.method_kphio,
            reference_kphio=self.kphio.reference_kphio,
            acclim_model=acclim_model,
        )


class SubdailyPModel(PModelABC):
    r"""Fit a P Model incorporating acclimation in photosynthetic responses.

    The :class:`~pyrealm.pmodel.pmodel.PModel` implementation of the P Model
    assumes that plants instantaneously adopt optimal behaviour, which is reasonable
    where the data represents average conditions over longer timescales and the plants
    can be assumed to have acclimated to optimal behaviour. Over shorter timescales,
    this assumption is unwarranted and photosynthetic slow responses need to be
    included. This class implements the weighted-average approach of
    {cite:t}`mengoli:2022a`, but is extended to include the slow response of :math:`\xi`
    in addition to :math:`V_{cmax25}` and :math:`J_{max25}`.

    The workflow of the model:

    * The first dimension of the data arrays used to create the
      :class:`~pyrealm.pmodel.pmodel_environment.PModelEnvironment` instance must
      represent the time axis of the observations. The ``acclim_model`` argument is used
      to provide a :class:`~pyrealm.pmodel.acclimation.AcclimationModel` instance that
      sets the dates and time of those observations. One of the ``set_`` methods to that
      class must also be used to define a daily acclimation window that will be used to
      estimate the optimal daily behaviour of the plant.
    * The
      :meth:`AcclimationModel.get_daily_means<pyrealm.pmodel.acclimation.AcclimationModel.get_daily_means>`
      method is then used to extract daily average values for forcing variables from
      within the acclimation window, setting the conditions that the plant will optimise
      to.
    * A standard P Model is then run on those daily forcing values to generate predicted
      states for photosynthetic parameters that give rise to optimal productivity in
      that window.
    * The
      :meth:`AcclimationModel.apply_acclimation<pyrealm.pmodel.acclimation.AcclimationModel.apply_acclimation>`
      method is then used to calculate acclimating values for
      :math:`\xi`, :math:`V_{cmax25}` and :math:`J_{max25}`. These values are the actual
      realised values that will be used in calculating the P Model and which reflect the
      slow responses of those parameters to changing conditions. The speed of
      acclimation is controlled by the
      :attr:`AcclimationModel.alpha<pyrealm.pmodel.acclimation.AcclimationModel.alpha>`
      attribute, which sets the weight :math:`\alpha \in [0,1]` for an exponential
      moving average (see :meth:`pyrealm.core.utilities.exponential_moving_average`)
      Higher values of `alpha` give more rapid acclimation: :math:`\alpha=1`
      results in immediate acclimation and :math:`\alpha=0` results in no acclimation at
      all, with values pinned to the initial estimates.
    * By default, the initial values of the acclimated variables are taken to be the
      same as the initial optimal values. The `previous_realised` argument can be used
      to provide alternative initial realised values. This allows subdaily P models to
      be `restarted` using estimates of acclimated values.
    * The realised values are then filled back onto the original subdaily timescale,
      using the
      :meth:`AcclimationModel.fill_daily_to_subdaily<pyrealm.pmodel.acclimation.AcclimationModel.fill_daily_to_subdaily>`
      method. The subdaily values of :math:`V_{cmax}` and :math:`J_{max}` are calculated
      by using Arrhenius scaling to convert the acclimated values of :math:`V_{cmax25}`
      and :math:`J_{max25}` to the actual subdaily
      temperature observations. The value of :math:`c_i` is calculated using the
      acclimating values of :math:`\xi` but the actual subdaily values of temperature
      and vapour pressure deficit.
    * Predictions of GPP are then made as in the standard P Model.

    As with the :class:`~pyrealm.pmodel.pmodel.PModel`, the values of the `kphio`
    argument _can_ be provided as an array of values, potentially varying through time
    and space. The behaviour of the daily model that drives acclimation here is to take
    the daily mean `kphio` value for each time series within the acclimation window, as
    for the other variables. This is an experimental solution!

    Missing values:

        Missing data can arise in a number of ways: actual gaps in the forcing data, the
        observations starting part way through a day and missing some or all of the
        acclimation window for the day, or undefined values in P Model predictions. Some
        options include:

        * The ``allow_partial_data`` argument is passed on to the
          :meth:`~pyrealm.pmodel.acclimation.AcclimationModel.get_daily_means` method to
          allow daily optimum conditions to be calculated when the data in the
          acclimation window is incomplete. This does not fix problems when no data is
          present in the window or when the P Model predictions for a day are undefined.

        * The ``allow_holdover`` argument is passed on to the
          :meth:`~pyrealm.pmodel.acclimation.AcclimationModel.apply_acclimation` method
          to set whether missing values in the optimal predictions can be filled by
          holding over previous valid values.

    Args:
        env: An instance of
           :class:`~pyrealm.pmodel.pmodel_environment.PModelEnvironment`
        acclim_model: An instance of
            :class:`~pyrealm.pmodel.acclimation.AcclimationModel`
        method_kphio: The method to use for calculating the quantum yield
            efficiency of photosynthesis (:math:`\phi_0`, unitless). The method name
            must be included in the
            :data:`~pyrealm.pmodel.quantum_yield.QUANTUM_YIELD_CLASS_REGISTRY`.
        method_optchi: (Optional, default=`prentice14`) Selects the method to be
            used for calculating optimal :math:`chi`. The choice of method also sets the
            choice of  C3 or C4 photosynthetic pathway (see
            :class:`~pyrealm.pmodel.optimal_chi.OptimalChiABC`).
        method_jmaxlim: (Optional, default=`wang17`) Method to use for
            :math:`J_{max}` limitation.
        method_arrhenius: (Optional, default=`simple`) Method to set the form of
            Arrhenius scaling used for `vcmax` and `jmax`.
        reference_kphio: An optional alternative reference value for the quantum yield
            efficiency of photosynthesis (:math:`\phi_0`, -) to be passed to the kphio
            calculation method.
        previous_realised: A tuple of previous realised values of three NumPy arrays
            (xi_real, vcmax25_real, jmax25_real).
    """

    _data_attributes = (
        # ("lue", "g C mol-1"),
        # ("iwue", "µmol mol-1"),
        ("gpp", "µg C m-2 s-1"),
        ("vcmax", "µmol m-2 s-1"),
        ("vcmax25", "µmol m-2 s-1"),
        # ("rd", "µmol m-2 s-1"),
        # ("gs", "µmol m-2 s-1"),
        ("jmax", "µmol m-2 s-1"),
        ("jmax25", "µmol m-2 s-1"),
    )

    def __init__(
        self,
        env: PModelEnvironment,
        acclim_model: AcclimationModel,
        method_optchi: str = "prentice14",
        method_jmaxlim: str = "wang17",
        method_kphio: str = "temperature",
        method_arrhenius: str = "simple",
        reference_kphio: float | NDArray | None = None,
        previous_realised: dict[str, NDArray] | None = None,
    ) -> None:
        # Initialise the superclass
        super().__init__(
            env=env,
            method_optchi=method_optchi,
            method_jmaxlim=method_jmaxlim,
            method_kphio=method_kphio,
            method_arrhenius=method_arrhenius,
            reference_kphio=reference_kphio,
        )

        # Subclass specific attributes
        self.acclim_model: AcclimationModel
        """The acclimation model used in the subdaily P Model."""
        self.previous_realised: Mapping[str, NDArray | None]
        """A dictionary of arrays of previous realised values for the acclimating
        variables 'xi', 'jmax25' and 'vcmax25'. If none were provided, the dictionary
        values are None."""

        # Other attributes
        self.pmodel_acclim: PModel
        r"""P Model predictions for the daily acclimation conditions.

        A :class:`~pyrealm.pmodel.pmodel.PModel` instance providing the
        predictions of the P Model for the daily acclimation conditions set for the
        SubdailyPModel. The model is used to obtain predictions of the instantaneous
        optimal estimates of :math:`V_{cmax}`, :math:`J_{max}` and :math:`\xi` during
        the acclimation window. These are then used to estimate realised values of those
        parameters given slow responses to acclimation.
        """

        # TODO - maybe encapsulate these in a dataclass?
        self.vcmax25_daily_optimal: NDArray[np.float64]
        r"""Daily optimal values in acclimation window for :math:`V_{cmax}`, scaled to
         standard temperature (:math:`V_{cmax25}`)."""
        self.vcmax25_daily_realised: NDArray[np.float64]
        r"""Realised daily responses in :math:`V_{cmax25}`"""
        self.jmax25_daily_optimal: NDArray[np.float64]
        r"""Daily optimal values in acclimation window for :math:`J_{max}`, scaled to
         standard temperature (:math:`J_{max25}`)."""
        self.jmax25_daily_realised: NDArray[np.float64]
        r"""Realised daily responses in :math:`J_{max25}`"""
        self.xi_daily_optimal: NDArray[np.float64]
        r"""Daily optimal values in acclimation window for :math:`\xi`"""
        self.xi_daily_realised: NDArray[np.float64]
        r"""Realised daily responses in :math:`\xi`"""

        # Fit the model
        self._fit_model(acclim_model=acclim_model, previous_realised=previous_realised)

    def _fit_model(
        self,
        acclim_model: AcclimationModel,
        previous_realised: dict[str, NDArray] | None,
    ) -> None:
        """Calculation logic of the subdaily P Model."""

        # Validate subdaily model specific arguments
        # * Check that the number of datetimes in the AcclimationModel is the same as
        #   the length of the first axis of the photosynthetic environment and that the
        #   one of the set_ methods has been run on the AcclimationModel.

        # Store the acclimation model
        self.acclim_model = acclim_model

        if self.acclim_model.datetimes.shape[0] != self.env.tc.shape[0]:
            raise ValueError(
                "The PModelEnvironment data and AcclimationModel datetimes "
                "are of different lengths."
            )

        if not hasattr(self.acclim_model, "include"):
            raise ValueError(
                "The daily sampling window has not been set in the AcclimationModel"
            )

        # * Validate the previous realised values and standardise the internal
        #   representation as a dictionary.
        if previous_realised is None:
            self.previous_realised = {"xi": None, "jmax25": None, "vcmax25": None}
        else:
            # Is the fill method set to previous
            if self.acclim_model.fill_method != "previous":
                raise NotImplementedError(
                    "Using previous_realised is only implemented for "
                    "fill_method = 'previous'"
                )

            # Check it is a dictionary of numpy arrays for the three required variables
            if not (
                isinstance(previous_realised, dict)
                and (set(["xi", "jmax25", "vcmax25"]) == previous_realised.keys())
                and all(
                    [isinstance(val, np.ndarray) for val in previous_realised.values()]
                )
            ):
                raise ValueError(
                    "previous_realised must be a dictionary of arrays, with entries "
                    "for 'xi', 'jmax25' and 'vcmax25'."
                )

            # All variables should share the shape of a slice along the first axis of
            # the environmental forcings. Need to tell mypy to shut up - it does not
            # know that the values in previous_realised are confirmed to be arrays by
            # the code above

            try:
                for values in previous_realised.values():
                    _ = np.broadcast_shapes(self.env.tc.shape, values.shape)
            except ValueError:
                raise ValueError(
                    "`previous_realised` arrays have wrong shape in SubdailyPModel"
                )

            self.previous_realised = previous_realised

        # 1) Generate a PModelEnvironment containing the average conditions within the
        #    daily acclimation window. This daily average environment also needs to also
        #    pass through any optional variables required by the optimal chi and kphio
        #    method set for the model, which can be accessed via the class requires
        #    attribute.

        # Get the list of variables for which to calculate daily acclimation conditions.
        daily_environment_vars = [
            "tc",
            "co2",
            "patm",
            "vpd",
            "fapar",
            "ppfd",
            *self._optchi_class.requires,
            *self._kphio_class.requires,
        ]

        # Construct a dictionary of daily acclimation variables, handling optional
        # choices which can be None.
        daily_environment: dict[str, NDArray] = {}
        for env_var_name in daily_environment_vars:
            env_var = getattr(self.env, env_var_name)
            if env_var is not None:
                daily_environment[env_var_name] = self.acclim_model.get_daily_means(
                    values=env_var,
                )

        # Calculate the acclimation environment passing on the constants definitions.
        pmodel_env_acclim: PModelEnvironment = PModelEnvironment(
            **daily_environment,
            bounds_checker=self.env._bounds_checker,
            pmodel_const=self.env.pmodel_const,
            core_const=self.env.core_const,
        )

        # Handle the kphio settings. First, calculate kphio at the subdaily scale.
        self.kphio: QuantumYieldABC = self._kphio_class(
            env=self.env,
            use_c4=self.c4,
            reference_kphio=self.reference_kphio,
        )

        # If the kphio method takes a single reference value then we can simply
        # recalculate the kphio using the same method for the daily acclimation
        # conditions but if the reference value is an array then the correct behaviour
        # is not obvious: currently, use the mean calculated kphio within the window to
        # calculate the daily acclimation value behaviour and set the kphio method to be
        # fixed to avoid altering the inputs.
        if self.kphio.reference_kphio.size > 1:
            daily_reference_kphio = self.acclim_model.get_daily_means(self.kphio.kphio)
            daily_method_kphio = "fixed"
        else:
            daily_reference_kphio = self.kphio.reference_kphio
            daily_method_kphio = self.method_kphio

        # 2) Fit a PModel to those environmental conditions, using the supplied settings
        #    for the original model.
        self.pmodel_acclim = PModel(
            env=pmodel_env_acclim,
            method_kphio=daily_method_kphio,
            method_optchi=self.method_optchi,
            method_jmaxlim=self.method_jmaxlim,
            method_arrhenius=self.method_arrhenius,
            reference_kphio=daily_reference_kphio,
        )
        self.pmodel_acclim._fit_model()

        # 4) Calculate the daily optimal values. Xi is simply the value from the optimal
        #   chi calculation but jmax and vcmax are scaled to values at 25°C using an
        #   instance of the requested Arrhenius scaling method .

        self.xi_daily_optimal = self.pmodel_acclim.optchi.xi

<<<<<<< HEAD
        arrhenius_daily = self._arrhenius_class(
            env=self.pmodel_acclim.env,
            reference_temperature=self.pmodel_acclim.env.pmodel_const.tc_ref,
            core_const=self.env.core_const,
        )
=======
        arrhenius_daily = self._arrhenius_class(env=self.pmodel_acclim.env)
>>>>>>> aad4b8cd

        self.vcmax25_daily_optimal = (
            self.pmodel_acclim.vcmax
            / arrhenius_daily.calculate_arrhenius_factor(
                coefficients=self.env.pmodel_const.arrhenius_vcmax
            )
        )
        self.jmax25_daily_optimal = (
            self.pmodel_acclim.jmax
            / arrhenius_daily.calculate_arrhenius_factor(
                coefficients=self.env.pmodel_const.arrhenius_jmax
            )
        )

        # 5) Calculate the realised daily values from the instantaneous optimal values

        self.xi_daily_realised = self.acclim_model.apply_acclimation(
            values=self.xi_daily_optimal,
            initial_values=self.previous_realised["xi"],
        )

        self.vcmax25_daily_realised = self.acclim_model.apply_acclimation(
            values=self.vcmax25_daily_optimal,
            initial_values=self.previous_realised["vcmax25"],
        )

        self.jmax25_daily_realised = self.acclim_model.apply_acclimation(
            values=self.jmax25_daily_optimal,
            initial_values=self.previous_realised["jmax25"],
        )

        # 6) Fill the realised xi, jmax25 and vcmax25 from daily values back to the
        # subdaily timescale.
        self.xi = self.acclim_model.fill_daily_to_subdaily(
            values=self.xi_daily_realised,
            previous_values=self.previous_realised["xi"],
        )
        self.vcmax25 = self.acclim_model.fill_daily_to_subdaily(
            self.vcmax25_daily_realised,
            previous_values=self.previous_realised["vcmax25"],
        )
        self.jmax25 = self.acclim_model.fill_daily_to_subdaily(
            self.jmax25_daily_realised,
            previous_values=self.previous_realised["jmax25"],
        )

        # 7) Adjust subdaily jmax25 and vcmax25 back to jmax and vcmax given the
        #    actual subdaily temperatures.
<<<<<<< HEAD
        arrhenius_subdaily = self._arrhenius_class(
            env=self.env,
            reference_temperature=self.pmodel_acclim.env.pmodel_const.tc_ref,
            core_const=self.env.core_const,
        )
=======
        arrhenius_subdaily = self._arrhenius_class(env=self.env)
>>>>>>> aad4b8cd

        self.vcmax: NDArray[np.float64] = (
            self.vcmax25
            * arrhenius_subdaily.calculate_arrhenius_factor(
                coefficients=self.env.pmodel_const.arrhenius_vcmax
            )
        )

        self.jmax: NDArray[np.float64] = (
            self.jmax25
            * arrhenius_subdaily.calculate_arrhenius_factor(
                coefficients=self.env.pmodel_const.arrhenius_jmax
            )
        )

        # 8) Recalculate chi, but using the realised values of the xi parameter at the
        #    subdaily scale, not the instantaneous values of xi.
        self.optchi = self._optchi_class(
            env=self.env, pmodel_const=self.env.pmodel_const
        )
        self.optchi.estimate_chi(xi_values=self.xi)

        # Calculate Ac, J and Aj at subdaily scale to calculate assimilation
        self.A_c = self.vcmax * self.optchi.mc

        iabs = self.env.fapar * self.env.ppfd

        self.J = (4 * self.kphio.kphio * iabs) / np.sqrt(
            1 + ((4 * self.kphio.kphio * iabs) / self.jmax) ** 2
        )

        self.A_j = (self.J / 4) * self.optchi.mj

        # Calculate GPP and convert from mol to gC
        self.gpp = np.minimum(self.A_j, self.A_c) * self.env.core_const.k_c_molmass<|MERGE_RESOLUTION|>--- conflicted
+++ resolved
@@ -441,15 +441,7 @@
         )
 
         # Get an Arrhenius instance for use in scaling rates
-<<<<<<< HEAD
-        arrhenius_factors = self._arrhenius_class(
-            env=self.env,
-            reference_temperature=self.env.pmodel_const.tc_ref,
-            core_const=self.env.core_const,
-        )
-=======
         arrhenius_factors = self._arrhenius_class(env=self.env)
->>>>>>> aad4b8cd
 
         # Intrinsic water use efficiency (in µmol mol-1)
         self.iwue: NDArray[np.float64] = (5 / 8 * (self.env.ca - self.optchi.ci)) / (
@@ -862,15 +854,7 @@
 
         self.xi_daily_optimal = self.pmodel_acclim.optchi.xi
 
-<<<<<<< HEAD
-        arrhenius_daily = self._arrhenius_class(
-            env=self.pmodel_acclim.env,
-            reference_temperature=self.pmodel_acclim.env.pmodel_const.tc_ref,
-            core_const=self.env.core_const,
-        )
-=======
         arrhenius_daily = self._arrhenius_class(env=self.pmodel_acclim.env)
->>>>>>> aad4b8cd
 
         self.vcmax25_daily_optimal = (
             self.pmodel_acclim.vcmax
@@ -919,15 +903,7 @@
 
         # 7) Adjust subdaily jmax25 and vcmax25 back to jmax and vcmax given the
         #    actual subdaily temperatures.
-<<<<<<< HEAD
-        arrhenius_subdaily = self._arrhenius_class(
-            env=self.env,
-            reference_temperature=self.pmodel_acclim.env.pmodel_const.tc_ref,
-            core_const=self.env.core_const,
-        )
-=======
         arrhenius_subdaily = self._arrhenius_class(env=self.env)
->>>>>>> aad4b8cd
 
         self.vcmax: NDArray[np.float64] = (
             self.vcmax25
