"""The :mod:`~pyrealm.pmodel.acclimation` module provides the
:class:`~pyrealm.pmodel.acclimation.AcclimationModel` class, which is a required input
to the :class:`~pyrealm.pmodel.new_pmodel.SubdailyPModelNew` class for fitting the P
Model at subdaily time scales.
"""  # noqa: D205

import numpy as np
from numpy.typing import NDArray
from scipy.interpolate import interp1d  # type: ignore

from pyrealm.core.utilities import exponential_moving_average


class AcclimationModel:
    """Define the acclimation model to be used for the subdaily P Model.

    This class provides methods that allow data to be converted between
    photsynthetically 'fast' and 'slow' timescales. Many plant responses to changing
    enviroments are 'fast' - on the scale of minutes to seconds - but other responses
    are slow - over the scale of days or weeks, capturing the timescales over which
    plants will acclimate to changing conditions.

    An instance of this class is created using an array of :class:`numpy.datetime64`
    values that provide the observation datetimes for a dataset to be used in a
    :class:`~pyrealm.pmodel.new_pmodel.SubdailyPModelNew`. These datetimes need to be:

    * sampled at a subdaily frequency,
    * be strictly increasing,
    * be evenly spaced, using a spacing that evenly divides a day.

    The model can handle incomplete days at the start and end of the time series and
    will internally pad the datetimes to complete days in order to ensure correct
    sampling. The values in ``datetimes`` are assumed to be the precise times of the
    observations. If the datetimes represent the start or end of a sampling time span,
    then they should first be converted to a reasonable choice of observation time, such
    as the midpoint of the timespan.

    An acclimation window must then be set, defining a period of the day representing
    the environmental conditions that plants will acclimate to. This will typically be
    the time of day with highest productivity - usually around noon - when the light use
    efficiency of the plant can best make use of high levels of sunlight. This window is
    set using one of the following methods:

    * The :meth:`~pyrealm.pmodel.acclimation.AcclimationModel.set_window` method sets a
      window centred on a given time during the day with a fixed width.
    * The :meth:`~pyrealm.pmodel.acclimation.AcclimationModel.set_nearest` method sets
      the acclimation window as the single observation closest to a given time of day.
    * The :meth:`~pyrealm.pmodel.acclimation.AcclimationModel.set_include` method
      allows the user to set an arbitrary selection of observations during the day as
      the acclimation window.

    Once a ``set_`` method has been applied then the other methods of the class can be
    used to:

    * Extract conditions within the acclimation window from time series for subdaily
      data  as either mean daily values
      (:meth:`~pyrealm.pmodel.acclimation.AcclimationModel.get_daily_means`) or as
      individual observations
      ( :meth:`~pyrealm.pmodel.acclimation.AcclimationModel.get_window_values`)

    * Apply acclimation lags
      (:meth:`~pyrealm.pmodel.acclimation.AcclimationModel.apply_acclimation`) to
      generate daily realised values of acclimating variables
      from the daily optimal values.

    * Fill daily realised values for an acclimating variable back on to the subdaily
      scale
      (:meth:`~pyrealm.pmodel.acclimation.AcclimationModel.fill_daily_to_subdaily`),
      giving the actual acclimated responses used to calculate GPP at the subdaily
      scale.

    .. important::

        Many of the arguments to the ``AcclimationModel`` instance are used to control
        the behaviour of the methods described above. They are set as attributes of the
        ``AcclimationModel`` rather than as method arguments to ensure that the same
        settings are shared for all variables to which the given Acclimation model is
        applied.

        The argument description below describes the role of each setting but more
        details are also provided in the linked method descriptions.

    Args:
        datetimes: A sequence of datetimes for observations at a subdaily scale.
        allow_partial_data: Allows the
            :meth:`~pyrealm.pmodel.acclimation.AcclimationModel.get_daily_means`
            method to switch between using :func:`numpy.mean` and :func:`numpy.nanmean`,
            so that daily mean values can be calculated even if the data in the
            acclimation window is incomplete.
        alpha: A float value that controls the speed of acclimation in the
            :meth:`~pyrealm.pmodel.acclimation.AcclimationModel.apply_acclimation`
            method. The value must be in the range [0, 1], with smaller values giving
            slower acclimation and larger values giving quicker acclimation.
        allow_holdover: Allows the
            :meth:`~pyrealm.pmodel.acclimation.AcclimationModel.apply_acclimation`
            method to adapt to missing values in the acclimation time series.
        update_point: Used in the
            :meth:`~pyrealm.pmodel.acclimation.AcclimationModel.fill_daily_to_subdaily`
            method to set when plant behaviour updates to the conditions within the
            acclimation window. One of ``max`` (default) or ``mean``.
        fill_method: Used in the
            :meth:`~pyrealm.pmodel.acclimation.AcclimationModel.fill_daily_to_subdaily`
            method to set the interpolation method used to fill subdaily observations.
            One of ``previous`` (default) or ``linear``.
    """

    def __init__(
        self,
        datetimes: NDArray[np.datetime64],
        allow_partial_data: bool = False,
        alpha: float = 1 / 15,
        allow_holdover: bool = False,
        update_point: str = "max",
        fill_method: str = "previous",
    ) -> None:
        # __init__ arguments
        self.datetimes: NDArray[np.datetime64]
        """The datetimes used to create the instance."""
        self.allow_partial_data: bool = allow_partial_data
        """Sets whether
        :meth:`~pyrealm.pmodel.acclimation.AcclimationModel.get_daily_means` will ignore
        missing data."""
        self.alpha: float = alpha
        """Sets the speed of acclimation in
        :meth:`~pyrealm.pmodel.acclimation.AcclimationModel.apply_acclimation`."""
        self.allow_holdover: bool = allow_holdover
        """Sets whether
        :meth:`~pyrealm.pmodel.acclimation.AcclimationModel.apply_acclimation` will
        attempt to handle missing data."""
        self.fill_method: str = fill_method
        """The interpolation method to be used in 
        :meth:`~pyrealm.pmodel.acclimation.AcclimationModel.fill_daily_to_subdaily`"""
        self.update_point: str = update_point
        """The update point to be used
        :meth:`~pyrealm.pmodel.acclimation.AcclimationModel.fill_daily_to_subdaily`."""

        # Validation of __init__ arguments

        if not (0 <= self.alpha <= 1):
            raise ValueError("The alpha value must be in [0,1]")

        if self.update_point not in ("mean", "max"):
            raise ValueError(
                f"The update_point option must be one of "
                f"'mean' or 'max', not: '{self.update_point}'"
            )

        if self.fill_method not in ("linear", "previous"):
            raise ValueError(
                f"The fill_method option must be one of "
                f"'linear' or 'previous', not: '{self.fill_method}'"
            )

        # Attributes populated during initialisation by _validate_and_set_datetimes()
        self.spacing: np.timedelta64
        """The time interval between observations"""
        self.observation_dates: NDArray[np.datetime64]
        """The dates covered by the observations"""
        self.n_days: int
        """The number of days covered by the observations"""
        self.observation_times: NDArray[np.timedelta64]
        """The times of observations through the day as timedelta64 values in seconds"""
        self.n_obs: int
        """The number of daily observations"""
        self.padding: tuple[int, int]
        """The number of missing observations on the first and last days.

        Provides the number of observations to add to the start and end of the provided
        datetime sequence to give complete days."""
        self.padded_datetimes: NDArray[np.datetime64]
        """The datetime sequence padded to complete days."""

        # Run the initialisation logic steps
        self._validate_and_set_datetimes(datetimes=datetimes)

        # Attributes populated by the set_* methods

        self.include: NDArray[np.bool_]
        """Logical index of which daily observations are included in daily samples."""
        self.sample_datetimes: NDArray[np.datetime64]
        """Datetimes included in daily samples.

        This array is two-dimensional: the first axis is of length n_days and the second
        axis is of length n_samples.
        """
        self.sample_datetimes_mean: NDArray[np.datetime64]
        """The mean datetime of for each daily sample."""
        self.sample_datetimes_max: NDArray[np.datetime64]
        """The maximum datetime of for each daily sample."""

    def _validate_and_set_datetimes(self, datetimes: NDArray[np.datetime64]) -> None:
        """Validates the datetimes and sets key timing attributes.

        Args:
            datetimes: The datetimes to be validated and used to setup the model.
        """

        # The inputs must be:
        # - a one dimensional numpy datetime64 array
        # - stored with second precision
        # - with strictly increasing time deltas that are both evenly spaced and evenly
        #   divisible into a day
        if (
            not isinstance(datetimes, np.ndarray)
            or (datetimes.ndim > 1)
            or not np.issubdtype(datetimes.dtype, np.datetime64)
        ):
            raise ValueError(
                "Datetimes are not a 1 dimensional array with dtype datetime64"
            )

        # Update precision
        datetimes = datetimes.astype("datetime64[s]")

        # Check spacings between datetimes are all equal
        all_spacings = set(np.diff(datetimes))
        if len(all_spacings) > 1:
            raise ValueError("Datetime sequence not evenly spaced")

        spacing = all_spacings.pop()

        if spacing < 0:
            raise ValueError("Datetime sequence must be increasing")

        # Work out observations by date and look for incomplete dates at the start and
        # end of the time sequence
        dates = datetimes.astype("datetime64[D]")
        unique_dates, date_counts = np.unique(dates, return_counts=True)

        # Do we have at least three complete day to ensure we have a complete set of
        # observation times on day 2. Three days is not sensible for the model but this
        # ensures the padding can de determined.
        if len(unique_dates) < 3:
            ValueError("Not enough data to validate observation times")

        # Get the maximum number of observations per day and check it is evenly
        # divisible by the number of seconds in a day.
        obs_per_date = date_counts.max()
        day_remainder = (24 * 60 * 60) % obs_per_date
        if day_remainder:
            raise ValueError("Datetime spacing is not evenly divisible into a day")

        # Now populate attributes

        self.datetimes = datetimes
        self.spacing = spacing

        # Set the datetime padding
        self.padding = (
            obs_per_date - date_counts[0],
            obs_per_date - date_counts[-1],
        )

        # Get a complete set of observation times from day 2 - we have guaranteed
        # that the second day is complete.
        complete_times = datetimes[dates == unique_dates[1]]
        observation_timedeltas = complete_times - complete_times[0].astype(
            "datetime64[D]"
        )

        # Add padded datetimes as a time series containing only complete days, using an
        # offset to the last observations to avoid an off by one error from np.arange.
        self.padded_datetimes = np.arange(
            unique_dates[0] + observation_timedeltas[0],
            unique_dates[-1] + (observation_timedeltas[-1] + np.timedelta64(1, "s")),
            np.diff(observation_timedeltas)[0],
        )

        self.observation_dates = unique_dates
        self.n_days = len(self.observation_dates)
        self.observation_times = observation_timedeltas
        self.n_obs = len(self.observation_times)

    def _set_sampling_times(self) -> None:
        """Sets the times at which representative values are sampled.

        This private method must be called by all ``set_`` methods. It is used to
        update the instance to populate the following attributes:

        * :attr:`~pyrealm.pmodel.acclimation.AcclimationModel.sample_datetimes`: An
          array of the datetimes of observations included in daily samples of shape
          (n_day, n_sample).
<<<<<<< HEAD
        * :attr:`~~pyrealm.pmodel.acclimation.AcclimationModel.sample_datetimes_mean`:
=======
        * :attr:`~pyrealm.pmodel.acclimation.AcclimationModel.sample_datetimes_mean`:
>>>>>>> 641957ce
          An array of the mean daily datetime of observations included in daily samples.
        * :attr:`~pyrealm.pmodel.acclimation.AcclimationModel.sample_datetimes_max`:
          An array of the maximum daily datetime of observations included in daily
          samples.
        """

        # Get a view of the complete padded datetimes and then reshape along the first
        # axis into daily subarrays.
        times_by_day = self.padded_datetimes.view()
        times_by_day.shape = tuple([self.n_days, self.n_obs])

        # subset to the included daily values
        self.sample_datetimes = times_by_day[:, self.include]

        # Cannot use mean directly, so calculate the mean of the values expressed
        # as seconds and then add the mean values back onto the epoch.
        now = np.datetime64("now", "s")
        epoch = now - np.timedelta64(now.astype(int), "s")
        datetimes_as_seconds = self.sample_datetimes.astype(int)
        mean_since_epoch = datetimes_as_seconds.mean(axis=1).round().astype(int)
        max_since_epoch = datetimes_as_seconds.max(axis=1).round().astype(int)

        self.sample_datetimes_mean = epoch + mean_since_epoch.astype("timedelta64[s]")
        self.sample_datetimes_max = epoch + max_since_epoch.astype("timedelta64[s]")

    def set_window(
        self, window_center: np.timedelta64, half_width: np.timedelta64
    ) -> None:
        """Set the acclimation conditions to a daily time window.

        This method sets the daily values to sample using a time window, given the time
        of the window centre and its width. Both of these values must be provided as
        :class:`~numpy.timedelta64` values.

        Args:
            window_center: A timedelta since midnight to use as the window center
            half_width: A timedelta to use as a window width on each side of the center
        """

        if not (
            isinstance(window_center, np.timedelta64)
            and isinstance(half_width, np.timedelta64)
        ):
            raise ValueError(
                "window_center and half_width must be np.timedelta64 values"
            )

        # Find the timedeltas of the window start and end, using second resolution
        win_start = (window_center - half_width).astype("timedelta64[s]")
        win_end = (window_center + half_width).astype("timedelta64[s]")

        # Does that include more than one day?
        # NOTE - this might actually be needed at some point!
        if (win_start < 0) or (win_end > 86400):
            raise ValueError("window_center and half_width cover more than one day")

        # Now find which observation fall inclusively within that time window
        self.include = np.logical_and(
            win_start <= self.observation_times,
            win_end >= self.observation_times,
        )
        self.set_method = f"Window ({window_center}, {half_width})"
        self._set_sampling_times()

    def set_include(self, include: NDArray[np.bool_]) -> None:
        """Set the acclimation conditions using a logical array.

        This method sets which daily values will be sampled directly, by providing a
        boolean array for the daily observation times. The ``include`` array must be of
        the same length as the number of daily observations.

        Args:
            include: A boolean array indicating which daily observations to include.
        """

        if not (isinstance(include, np.ndarray) and include.dtype == np.bool_):
            raise ValueError("The include argument must be a boolean array")

        if self.n_obs != len(include):
            raise ValueError("The include array length is of the wrong length")

        self.include = include
        self.method = "Include array"
        self._set_sampling_times()

    def set_nearest(self, time: np.timedelta64) -> None:
        """Set the acclimation conditions to a single value closest to a target time.

        This method finds the daily observation time closest to a value provided as a
        :class:`~numpy.timedelta64` value since midnight. If the provided time is
        exactly between two observation times, the earlier observation will be used.
        The resulting single observation will then be used as the daily sample.

        Args:
            time: A :class:`~numpy.timedelta64` value.
        """

        if not isinstance(time, np.timedelta64):
            raise ValueError("The time argument must be a timedelta64 value.")

        # Convert to seconds and check it is in range
        time = time.astype("timedelta64[s]")
        if not (time >= 0 and time < 24 * 60 * 60):
            raise ValueError("The time argument is not >= 0 and < 24 hours.")

        # Calculate the observation time closest to the provided value
        nearest = np.argmin(abs(self.observation_times - time))
        include = np.zeros(self.n_obs, dtype=np.bool_)
        include[nearest] = True

        self.include = include
        self.method = f"Set nearest: {time}"
        self._set_sampling_times()

    def _raise_if_sampling_times_unset(self) -> None:
        """Check sampling times are set.

        This private method provides shared checking functionality for class methods
        that require the user to have run one of the ``set_`` methods to set sampling
        times.
        """

        if not hasattr(self, "include"):
            raise AttributeError(
                "Use a set_ method to select which daily observations "
                "are used for acclimation"
            )

    def _pad_values(self, values: NDArray[np.float64]) -> NDArray[np.float64]:
        """Pad values array to full days.

        This method takes an array representing daily values and pads the first and
        last day with NaN values so that they correspond to full days, similar to the
        datetimes array of this class.

        Args:
            values: An array containing the sample values. The first dimension should be
              matching the number of measurements, i.e., the first dimension of
              datetimes in :class:`~pyrealm.pmodel.acclimation.AcclimationModel`.
        """

        if self.padding == (0, 0):
            return values

        # Construct a padding iterable for np.pad, to pad only the first time axis
        padding_dims = list((self.padding,))
        padding_dims.extend([(0, 0)] * (values.ndim - 1))

        return np.pad(values, padding_dims, constant_values=(np.nan, np.nan))

    def get_window_values(self, values: NDArray[np.float64]) -> NDArray[np.float64]:
        """Extract acclimation window values for a variable.

        This method takes an array of values which has the same shape along the first
        axis as the datetimes used to create the instance and extracts the values from
        the acclimation window set using one of the ``set_`` methods.

        Args:
            values: An array of values for each observation.

        Returns:
            An array of the values within the defined acclimation window
        """

        self._raise_if_sampling_times_unset()

        # Check that the first axis has the same shape as the number of
        # datetimes in the init
        if values.shape[0] != self.datetimes.shape[0]:
            raise ValueError(
                "The first dimension of values is not the same length "
                "as the datetime sequence"
            )

        # Get a view of the values wrapped by date and then reshape along the first
        # axis into daily subarrays, leaving any remaining dimensions untouched.
        # When the values are padded the returned value is automatically a padded copy
        # of the original data, but if there is no padding, the original data is
        # returned and using a view and reshape should avoid copying the data.
        padded_values = self._pad_values(values)
        values_by_day = padded_values.view()
        values_by_day.shape = tuple([self.n_days, self.n_obs, *list(values.shape[1:])])

        # subset to the included daily values
        return values_by_day[:, self.include, ...]

    def get_daily_means(
        self,
        values: NDArray[np.float64],
    ) -> NDArray[np.float64]:
        """Get the daily means of a variable during the acclimation window.

        This method extracts values from a given variable during a defined acclimation
        window set using one of the ``set_`` methods, and then calculates the daily mean
        of those values. The values can have any number of dimensions, but the first
        dimension must represent the time axis and have the same length as the original
        set of observation times.

        One attribute of the ``AcclimationModel`` class is used to tune the behaviour
        of this method:

        *  The ``allow_partial_data`` attribute allows the method to switch between
           using :func:`numpy.mean` and :func:`numpy.nanmean`, so that daily mean values
           can be calculated even if the data in the acclimation window is incomplete.
           Note that this will still return `np.nan` if _no_ data is present in the
           acclimation window.

        Args:
            values: An array of values to reduce to daily averages.

        Returns:
            An array of mean daily values during the acclimation window
        """

        self._raise_if_sampling_times_unset()

        daily_values = self.get_window_values(values)

        if self.allow_partial_data:
            return np.nanmean(daily_values, axis=1)

        return daily_values.mean(axis=1)

    def apply_acclimation(
        self,
        values: NDArray[np.float64],
        initial_values: NDArray[np.float64] | None = None,
    ) -> NDArray[np.float64]:
        r"""Apply acclimation to optimal values.

        Three key photosynthetic parameters (:math:`\xi`, :math:`V_{cmax25}` and
        :math:`J_{max25}`) show slow responses to changing environmental conditions and
        do not instantaneously adopt optimal values. This function applies exponential
        weighted averaging to the input values in order to calculate a lagged response.

        Two attributes of the ``AcclimationModel`` class are used to tune the behaviour
        of this method:

        * The ``alpha``attribute controls the speed of acclimation. This value must be
          between 0 and 1 and is used as the weight term in an exponential moving
          average of daily values. Values closer to 1 lead to faster acclimation, with 1
          giving instantaneous acclimation and 0 giving no acclimation.

        * The ``allow_holdover`` attribute is used to allow the exponential weighted
          average function to handle missing data. Incomplete forcing data is common and
          both :math:`V_{cmax}` and :math:`J_{max}` are not estimable in some conditions
          (namely when :math:`m \le c^{\ast}`, see
          :class:`~pyrealm.pmodel.optimal_chi.OptimalChiPrentice14`) and so missing
          values in P Model predictions can arise even when the forcing data is
          complete. Since the weighted average process iterates over daily observations,
          it cannot normally be calculated with missing data but, with
          ``allow_holdover=True``, the underlying
          :func:`~pyrealm.core.utilities.exponential_moving_average` attempts to fill
          gaps within the daily time series.

        Args:
            values: An array of daily optimal values
            initial_values: Alternative starting values for the acclimated values
        """

        try:
            return exponential_moving_average(
                values=values,
                initial_values=initial_values,
                alpha=self.alpha,
                allow_holdover=self.allow_holdover,
            )
        except ValueError:
            raise ValueError(
                "Missing data in input values, try setting allow_holdover=True"
            )

    def fill_daily_to_subdaily(
        self,
        values: NDArray[np.float64],
        previous_values: NDArray[np.float64] | None = None,
    ) -> NDArray[np.float64]:
        """Resample daily variables onto the subdaily time scale.

        This method takes an array representing daily values and interpolates those
        values back onto the subdaily timescale used to create the
        :class:`~pyrealm.pmodel.acclimation.AcclimationModel` instance. The first
        axis of the `values` must be the same length as the number of days in the time
        series used to create the instance.

        Two attributes of the ``AcclimationModel`` class are used to tune the behaviour
        of this method:

        * The ``update_point`` attribute sets the point on the subdaily scale at which
          the plant updates acclimating variables to the new daily realised value. The
          default is ``max`` - the plant starts to acclimate to a new value at the end
          of the acclimation window - but this can also be set to ``mean`` to start
          acclimation from the middle of the acclimation window. Note that this setting
          implies the plant can predict the daily values between the mean and max
          observation time.

        * The ``fill_method`` attribute controls the interpolation used when filling
          data from daily to subdaily scales. Two interpolation kinds are currently
          implemented:

            1. The default option of ``previous`` interpolates the daily value as a
               constant, until updating to the next daily value. This option will fill
               values until the end of the time series.
            2. The alternative ``linear`` interpolates linearly between the update
               points of the daily values. The interpolated values are held constant for
               the first day and then interpolated linearly: this is to avoid plants
               adapting optimally to future conditions. Values will also not be filled
               beyond the end of the last window as the subsequent daily acclimated
               value is unknown.

        Subdaily observations before the update point on the first day of the time
        series are filled with ``np.nan``. The ``previous_values`` argument can be used
        to provide estimates of previous values of the variable at the start of the time
        series. These values can be used to avoid initial `np.nan` values and allow time
        series to be processed in blocks. This option is only currently implemented for
        interpolation using the ``fill_method='previous'`` option.

        Args:
            values: An array with the first dimension matching the number of days in the
<<<<<<< HEAD
                :class:`~pyrealm.pmodel.acclimation.AcclimationModel` object.
=======
               :class:`~pyrealm.pmodel.acclimation.AcclimationModel` instance.
>>>>>>> 641957ce
            previous_values: An array of previous values from which to fill the
                variable.
        """

        self._raise_if_sampling_times_unset()

        if values.shape[0] != self.n_days:
            raise ValueError(
                f"Acclimation model covers {self.n_days} days, input values has "
                f"length {values.shape[0]} on its first axis"
            )

        if self.update_point == "max":
            update_time = self.sample_datetimes_max
        elif self.update_point == "mean":
            update_time = self.sample_datetimes_mean

        # Check initial values settings - only allow with previous interpolation and
        # check the previous value shape matches
        if previous_values is not None:
            if self.fill_method == "linear":
                raise NotImplementedError(
                    "Using previous_values with fill_method='linear' is not implemented"
                )

            # Use np.broadcast_shapes here to handle checking array shapes. This is
            # mostly to catch the fact that () and (1,) are equivalent.
            try:
                np.broadcast_shapes(previous_values.shape, values.shape)
            except ValueError:
                raise ValueError(
                    f"The shape of previous_values {previous_values.shape} is not "
                    f"congruent with a time slice across the values {values[0].shape}"
                )

        # Use fill_value to handle extrapolation before or after update point:
        # - previous will fill the last value forward to the end of the time series,
        #   although this will be bogus if the interpolation time series extends beyond
        #   the next update point
        # - linear has a 1 day offset: the plant cannot adapt towards the next optimal
        #   value until _after_ the update point.

        if self.fill_method == "previous":
            # The fill values here are used to extend the last daily value out to the
            # end of the subdaily observations but also to fill any provided previous
            # values for subdaily observations _before_ the first daily value. If
            # the default previous value of None is supplied, this inserts np.nan as
            # expected.
            fill_value = (previous_values, values[-1])
        elif self.fill_method == "linear":
            # Shift the values forward by a day, inserting a copy of the first day at
            # the start. This then avoids plants seeing the future and provides values
            # up until the last observation.
            values = np.insert(values, 0, values[0], axis=0)
            update_time = np.append(
                update_time, update_time[-1] + np.timedelta64(1, "D")
            )
            fill_value = (np.array(np.nan), np.array(np.nan))

        # Note that interp1d cannot handle datetime64 inputs, so need to interpolate
        # using datetimes cast to integer types
        interp_fun = interp1d(
            update_time.astype("int"),
            values,
            axis=0,
            kind=self.fill_method,
            bounds_error=False,
            fill_value=fill_value,
            assume_sorted=True,
        )

        return interp_fun(self.datetimes.astype("int"))<|MERGE_RESOLUTION|>--- conflicted
+++ resolved
@@ -280,11 +280,7 @@
         * :attr:`~pyrealm.pmodel.acclimation.AcclimationModel.sample_datetimes`: An
           array of the datetimes of observations included in daily samples of shape
           (n_day, n_sample).
-<<<<<<< HEAD
-        * :attr:`~~pyrealm.pmodel.acclimation.AcclimationModel.sample_datetimes_mean`:
-=======
         * :attr:`~pyrealm.pmodel.acclimation.AcclimationModel.sample_datetimes_mean`:
->>>>>>> 641957ce
           An array of the mean daily datetime of observations included in daily samples.
         * :attr:`~pyrealm.pmodel.acclimation.AcclimationModel.sample_datetimes_max`:
           An array of the maximum daily datetime of observations included in daily
@@ -604,11 +600,7 @@
 
         Args:
             values: An array with the first dimension matching the number of days in the
-<<<<<<< HEAD
-                :class:`~pyrealm.pmodel.acclimation.AcclimationModel` object.
-=======
                :class:`~pyrealm.pmodel.acclimation.AcclimationModel` instance.
->>>>>>> 641957ce
             previous_values: An array of previous values from which to fill the
                 variable.
         """
