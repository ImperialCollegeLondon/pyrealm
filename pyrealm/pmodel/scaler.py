"""The :mod:`~pyrealm.pmodel.scaler` module provides the
:class:`~pyrealm.pmodel.scaler.SubdailyScaler` class, which is a core
component of fitting the P Model at subdaily time scales. The class is used as follows:

* A :class:`~pyrealm.pmodel.scaler.SubdailyScaler` instance is created using
  the time series of the observations for the subdaily data being used within a model.

* An acclimation window is then set, defining a period of the day representing the
  environmental conditions that plants will acclimate to. This will typically by the
  time of day with highest productivity - usually around noon - when the light use
  efficiency of the plant can best make use of high levels of sunlight. The window can
  be set using one of three methods:

  * The :meth:`~pyrealm.pmodel.scaler.SubdailyScaler.set_window` method sets a
    window centred on a given time during the day with a fixed width.
  * The :meth:`~pyrealm.pmodel.scaler.SubdailyScaler.set_nearest` method sets
    the acclimation window as the single observation closest to a given time of day.
  * The :meth:`~pyrealm.pmodel.scaler.SubdailyScaler.set_include` method
    allows the user to set an arbitrary selection of observations during the day as the
    acclimation window.

  If new ``set_`` functions are defined, then they will need to call the
  :meth:`~pyrealm.pmodel.scaler.SubdailyScaler._set_times` method to update
  the instance attributes used to set the acclimation window.

* The :meth:`~pyrealm.pmodel.scaler.SubdailyScaler.get_daily_means` method
  can then be used to get the average value of a variable within the acclimation window
  for each day. Alternatively, the
  :meth:`~pyrealm.pmodel.scaler.SubdailyScaler.get_window_values` method can
  be used to get the actual values observed during each daily window.

* The :meth:`~pyrealm.pmodel.scaler.SubdailyScaler.fill_daily_to_subdaily`
  reverses this process: it takes an array of daily values and fills those values back
  onto the faster timescale used to create the
  :class:`~pyrealm.pmodel.scaler.SubdailyScaler` instance.
"""  # noqa: D205, D415

import numpy as np
from numpy.typing import NDArray
from scipy.interpolate import interp1d  # type: ignore


class SubdailyScaler:
    """Convert variables between photosynthetic fast and slow response scales.

    This class provides methods that allow data to be converted between
    photsynthetically 'fast' and 'slow' timescales. Data on fast timescales capture
    subdaily variation in environmental conditions and slow timescales capture the
    timescales over which plants will acclimate to changing conditions.

    An instance of this class is created using an array of :class:`numpy.datetime64`
    values that provide the observation datetimes for a dataset sampled on a 'fast'
    timescale. The datetimes must:

    * be strictly increasing,
    * be evenly spaced, using a spacing that evenly divides a day, and
    * completely cover a set of days.

    Warning:
        The values in ``datetimes`` are assumed to be the precise times of the
        observations and are converted to second precision for internal calculations. If
        the datetimes are at a _coarser_ precision and represent a sampling time span,
        then they should first be converted to a reasonable choice of observation time,
        such as the midpoint of the timespan.

    Args:
        datetimes: A sequence of datetimes for observations at a subdaily scale.
    """

    def __init__(
        self,
        datetimes: NDArray[np.datetime64],
    ) -> None:
        # Datetime validation. The inputs must be:
        # - one dimensional datetime64
        if (datetimes.ndim > 1) or not np.issubdtype(datetimes.dtype, np.datetime64):
            raise ValueError(
                "Datetimes are not a 1 dimensional array with dtype datetime64"
            )

        # - stored with second precision
        datetimes = datetimes.astype("datetime64[s]")

        # - with strictly increasing time deltas that are both evenly spaced and evenly
        #   divisible into a day
        datetime_deltas = np.diff(datetimes)
        spacing = set(datetime_deltas)

        if len(spacing) > 1:
            raise ValueError("Datetime sequence not evenly spaced")

        self.spacing: np.timedelta64 = spacing.pop()
        """The time interval between observations"""

        if self.spacing < 0:
            raise ValueError("Datetime sequence must be increasing")

        # Work out observations by date and look for incomplete dates at the start and
        # end of the time sequence
        dates = datetimes.astype("datetime64[D]")
        unique_dates, date_counts = np.unique(dates, return_counts=True)

        # Do we have at least three complete day to ensure we have a complete set of
        # observation times on day 2. Three days is not sensible for the model but this
        # ensures the padding can de determined.
        if len(unique_dates) < 3:
            ValueError("Not enough data to validate observation times")

        # Get the maximum number of observations per day and check it is evenly
        # divisible by the number of seconds in a day.
        obs_per_date = date_counts.max()
        day_remainder = (24 * 60 * 60) % obs_per_date
        if day_remainder:
            raise ValueError("Datetime spacing is not evenly divisible into a day")

        # Set the datetime padding
        self.padding: tuple[int, int] = (
            obs_per_date - date_counts[0],
            obs_per_date - date_counts[-1],
        )
        """Padding used to handle incomplete start and end days.

        Provides the number of observations to add to the start and end of the provided
        datetime sequence to give complete days."""

        # Get a complete set of observation times from day 2 - we have guaranteed
        # that the second day is complete.
        complete_times = datetimes[dates == unique_dates[1]]
        observation_timedeltas = complete_times - complete_times[0].astype(
            "datetime64[D]"
        )

        # Add padded datetimes as a time series containing only complete days, using an
        # offset to the last observations to avoid an off by one error from np.arange.
        self.padded_datetimes = np.arange(
            unique_dates[0] + observation_timedeltas[0],
            unique_dates[-1] + (observation_timedeltas[-1] + np.timedelta64(1, "s")),
            np.diff(observation_timedeltas)[0],
        )

        self.observation_dates: NDArray[np.datetime64] = unique_dates
        """The dates covered by the observations"""

        self.n_days: int = len(self.observation_dates)
        """The number of days covered by the observations"""

        self.observation_times: NDArray[np.timedelta64] = observation_timedeltas
        """The times of observations through the day as timedelta64 values in seconds"""

        self.n_obs: int = len(self.observation_times)
        """The number of daily observations"""

        self.datetimes: NDArray[np.datetime64] = datetimes
        """The datetimes used to create the instance."""

        # The following attributes are only set when one of the set methods is called.

        self.include: NDArray[np.bool_]
        """Logical index of which daily observations are included in daily samples.
        """

        self.sample_datetimes: NDArray[np.datetime64]
        """Datetimes included in daily samples.

        This array is two-dimensional: the first axis is of length n_days and the second
        axis is of length n_samples.
        """

        self.sample_datetimes_mean: NDArray[np.datetime64]
        """The mean datetime of for each daily sample."""

        self.sample_datetimes_max: NDArray[np.datetime64]
        """The maximum datetime of for each daily sample."""

    def _set_times(self) -> None:
        """Sets the times at which representative values are sampled.

        This private method should be called by all ``set_`` methods. It is used to
        update the instance to populate the following attributes:

        * :attr:`~pyrealm.pmodel.scaler.SubdailyScaler.sample_datetimes`: An
          array of the datetimes of observations included in daily samples of shape
          (n_day, n_sample).
        * :attr:`~pyrealm.pmodel.scaler.SubdailyScaler.sample_datetimes_mean`:
          An array of the mean daily datetime of observations included in daily samples.
        * :attr:`~pyrealm.pmodel.scaler.SubdailyScaler.sample_datetimes_max`:
          An array of the maximum daily datetime of observations included in daily
          samples.
        """

        # Get a view of the complete padded datetimes and then reshape along the first
        # axis into daily subarrays.
        times_by_day = self.padded_datetimes.view()
        times_by_day.shape = tuple([self.n_days, self.n_obs])

        # subset to the included daily values
        self.sample_datetimes = times_by_day[:, self.include]

        # Cannot use mean directly, so calculate the mean of the values expressed
        # as seconds and then add the mean values back onto the epoch.
        now = np.datetime64("now", "s")
        epoch = now - np.timedelta64(now.astype(int), "s")
        datetimes_as_seconds = self.sample_datetimes.astype(int)
        mean_since_epoch = datetimes_as_seconds.mean(axis=1).round().astype(int)
        max_since_epoch = datetimes_as_seconds.max(axis=1).round().astype(int)

        self.sample_datetimes_mean = epoch + mean_since_epoch.astype("timedelta64[s]")
        self.sample_datetimes_max = epoch + max_since_epoch.astype("timedelta64[s]")

    def set_window(
        self, window_center: np.timedelta64, half_width: np.timedelta64
    ) -> None:
        """Set a daily window to sample.

        This method sets the daily values to sample using a time window, given the time
        of the window centre and its width. Both of these values must be provided as
        :class:`~numpy.timedelta64` values.

        Args:
            window_center: A timedelta since midnight to use as the window center
            half_width: A timedelta to use as a window width on each side of the center
        """

        if not (
            isinstance(window_center, np.timedelta64)
            and isinstance(half_width, np.timedelta64)
        ):
            raise ValueError(
                "window_center and half_width must be np.timedelta64 values"
            )

        # Find the timedeltas of the window start and end, using second resolution
        win_start = (window_center - half_width).astype("timedelta64[s]")
        win_end = (window_center + half_width).astype("timedelta64[s]")

        # Does that include more than one day?
        # NOTE - this might actually be needed at some point!
        if (win_start < 0) or (win_end > 86400):
            raise ValueError("window_center and half_width cover more than one day")

        # Now find which observation fall inclusively within that time window
        self.include = np.logical_and(
            win_start <= self.observation_times,
            win_end >= self.observation_times,
        )
        self.set_method = f"Window ({window_center}, {half_width})"
        self._set_times()

    def set_include(self, include: NDArray[np.bool_]) -> None:
        """Set a sequence of daily values to sample.

        This method sets which daily values will be sampled directly, by providing a
        boolean array for the daily observation times. The ``include`` array must be of
        the same length as the number of daily observations.

        Args:
            include: A boolean array indicating which daily observations to include.
        """

        if not (isinstance(include, np.ndarray) and include.dtype == np.bool_):
            raise ValueError("The include argument must be a boolean array")

        if self.n_obs != len(include):
            raise ValueError("The include array length is of the wrong length")

        self.include = include
        self.method = "Include array"
        self._set_times()

    def set_nearest(self, time: np.timedelta64) -> None:
        """Sets a single observation closest to a target time to be sampled.

        This method finds the daily observation time closest to a value provided as a
        :class:`~numpy.timedelta64` value since midnight. If the provided time is
        exactly between two observation times, the earlier observation will be used.
        The resulting single observation will then as the daily sample.

        Args:
            time: A :class:`~numpy.timedelta64` value.
        """

        if not isinstance(time, np.timedelta64):
            raise ValueError("The time argument must be a timedelta64 value.")

        # Convert to seconds and check it is in range
        time = time.astype("timedelta64[s]")
        if not (time >= 0 and time < 24 * 60 * 60):
            raise ValueError("The time argument is not >= 0 and < 24 hours.")

        # Calculate the observation time closest to the provided value
        nearest = np.argmin(abs(self.observation_times - time))
        include = np.zeros(self.n_obs, dtype=np.bool_)
        include[nearest] = True

        self.include = include
        self.method = f"Set nearest: {time}"
        self._set_times()

    # def set_around_max(self, window_width: float) -> None:
    #     """

    #     """
    #     # This would have to be implemented _per_ value set, so in __call__
    #     # but can use date_change set up in init.
    #     raise NotImplementedError("around_max not yet implemented")

    #     self.method = "Around max"

    def pad_values(self, values: NDArray[np.float64]) -> NDArray[np.float64]:
        """Pad values array to full days.

        This method takes an array representing daily values and pads the first and
        last day with NaN values so that they correspond to full days, similar to the
        datetimes array of this class.

        Args:
            values: An array containing the sample values. The first dimension should be
              matching the number of measurements, i.e., the first dimension of
              datetimes in
              :class:`~pyrealm.pmodel.scaler.SubdailyScaler`.
        """

        if self.padding == (0, 0):
            return values

        # Construct a padding iterable for np.pad, to pad only the first time axis
        padding_dims = list((self.padding,))
        padding_dims.extend([(0, 0)] * (values.ndim - 1))

        return np.pad(values, padding_dims, constant_values=(np.nan, np.nan))

    def get_window_values(self, values: NDArray[np.float64]) -> NDArray[np.float64]:
        """Extract acclimation window values for a variable.

        This method takes an array of values which has the same shape along the first
        axis as the datetimes used to create the instance and extracts the values from
        the acclimation window set using one of the ``set_`` methods.

        Args:
            values: An array of values for each observation.

        Returns:
            An array of the values within the defined acclimation window
        """

        if not hasattr(self, "include"):
            raise AttributeError(
                "Use a set_ method to select which daily values are included"
            )
        # Check that the first axis has the same shape as the number of
        # datetimes in the init
        if values.shape[0] != self.datetimes.shape[0]:
            raise ValueError(
                "The first dimension of values is not the same length "
                "as the datetime sequence"
            )

        # Get a view of the values wrapped by date and then reshape along the first
        # axis into daily subarrays, leaving any remaining dimensions untouched.
        # When the values are padded the returned value is automatically a padded copy
        # of the original data, but if there is no padding, the original data is
        # returned and using a view and reshape should avoid copying the data.
        padded_values = self.pad_values(values)
        values_by_day = padded_values.view()
        values_by_day.shape = tuple([self.n_days, self.n_obs, *list(values.shape[1:])])

        # subset to the included daily values
        return values_by_day[:, self.include, ...]

    def get_daily_means(
        self, values: NDArray[np.float64], allow_partial_data: bool = False
    ) -> NDArray[np.float64]:
        """Get the daily means of a variable during the acclimation window.

        This method extracts values from a given variable during a defined acclimation
        window set using one of the ``set_`` methods, and then calculates the daily mean
        of those values.

        The `allow_partial_data` option switches between using :func:`numpy.mean` and
        :func:`numpy.nanmean`, so that daily mean values can be calculated even if the
        data in the acclimation window is incomplete. Note that this will still return
        `np.nan` if _no_ data is present in the acclimation window. It also has no
        effect if the
        :meth:`~pyrealm.pmodel.scaler.SubdailyScaler.set_nearest` method has
        been used to set the acclimation observations, because this method only ever
        sets a single observation.

        The values can have any number of dimensions, but the first dimension must
        represent the time axis and have the same length as the original set of
        observation times.

        Args:
            values: An array of values to reduce to daily averages.
            allow_partial_data: Exclude missing data from the calculation of the daily
                average value.

        Returns:
            An array of mean daily values during the acclimation window
        """
        daily_values = self.get_window_values(values)

        if allow_partial_data:
            return np.nanmean(daily_values, axis=1)

        return daily_values.mean(axis=1)

    def fill_daily_to_subdaily(
        self,
<<<<<<< HEAD
        values: NDArray[np.float64],
=======
        values: NDArray,
        previous_value: NDArray | None = None,
>>>>>>> 82ad6f0f
        update_point: str = "max",
        kind: str = "previous",
        fill_from: np.timedelta64 | None = None,
    ) -> NDArray[np.float64]:
        """Resample daily variables onto the subdaily time scale.

        This method takes an array representing daily values and interpolates those
        values back onto the subdaily timescale used to create the
        :class:`~pyrealm.pmodel.scaler.SubdailyScaler` instance. The first
        axis of the `values` must be the same length as the number of days used to
        create the instance.

        The update point defaults to the maximum time of day during the acclimation
        window. It can also be set to the mean time of day, but note that this implies
        that the plant predicts the daily values between the mean and max observation
        time. The ``fill_from`` argument can be used to set the update point to an
        arbitrary time of day.

        Two interpolation kinds are currently implemented:

        * ``previous`` interpolates the daily value as a constant, until updating to the
          next daily value. This option will fill values until the end of the time
          series. The
        * ``linear`` interpolates linearly between the update points of the daily
          values. The interpolated values are held constant for the first day and then
          interpolated linearly: this is to avoid plants adapting optimally to future
          conditions.

        Subdaily observations before the update point on the first day of the time
        series are filled with ``np.nan``. The ``previous_value`` argument can be used
        to provide an alternative value, allowing time series to be processed in blocks,
        but this option is only currently implemented for the ``previous``
        interpolation method.

        Args:
            values: An array with the first dimension matching the number of days in the
                instances :class:`~pyrealm.pmodel.scaler.SubdailyScaler` object.
            previous_value: An array with dimensions equal to a slice across the first
                axis of the values array.
            update_point: The point in the acclimation window at which the plant updates
                to the new daily value: one of 'mean' or 'max'.
            kind: The kind of interpolation to use to fill between daily values: one of
                'previous' or 'linear',
            fill_from: As an alternative to ``update_point``, an
                :class:`numpy.timedelta64` value giving the time of day from which to
                fill values forward.
        """

        if values.shape[0] != self.n_days:
            raise ValueError("Values is not of length n_days on its first axis")

        if fill_from is not None:
            if not isinstance(fill_from, np.timedelta64):
                raise ValueError("The fill_from argument must be a timedelta64 value")

            # Convert to seconds and check it is in range
            _fill_from = fill_from.astype("timedelta64[s]")
            if not (_fill_from >= 0 and _fill_from < 24 * 60 * 60):
                raise ValueError("The fill_from argument is not >= 0 and < 24 hours")

            update_time = self.observation_dates + _fill_from

        elif update_point == "max":
            update_time = self.sample_datetimes_max
        elif update_point == "mean":
            update_time = self.sample_datetimes_mean
        else:
            raise ValueError("Unknown update point")

        # Check previous value settings - only allow with previous interpolation and
        # check the previous value shape matches
        if previous_value is not None:
            if kind == "linear":
                raise NotImplementedError(
                    "Using previous value with kind='linear' is not implemented"
                )

            # Use np.broadcast_shapes here to handle checking array shapes. This is
            # mostly to catch the fact that () and (1,) are equivalent.
            try:
                np.broadcast_shapes(previous_value.shape, values.shape)
            except ValueError:
                raise ValueError(
                    "The input to previous_value is not congruent with "
                    "the shape of the observed data"
                )

        # Use fill_value to handle extrapolation before or after update point:
        # - previous will fill the last value forward to the end of the time series,
        #   although this will be bogus if the interpolation time series extends beyond
        #   the next update point
        # - linear has a 1 day offset: the plant cannot adapt towards the next optimal
        #   value until _after_ the update point.

        if kind == "previous":
            # The fill values here are used to extend the last daily value out to the
            # end of the subdaily observations but also to fill any provided previous
            # values for subdaily observations _before_ the first daily value. If
            # the default previous value of None is supplied, this inserts np.nan as
            # expected.
            fill_value = (previous_value, values[-1])
        elif kind == "linear":
            # Shift the values forward by a day, inserting a copy of the first day at
            # the start. This then avoids plants seeing the future and provides values
            # up until the last observation.
            values = np.insert(values, 0, values[0], axis=0)
            update_time = np.append(
                update_time, update_time[-1] + np.timedelta64(1, "D")
            )
            fill_value = (None, None)
        else:
            raise ValueError("Unsupported interpolation option")

        # Note that interp1d cannot handle datetime64 inputs, so need to interpolate
        # using datetimes cast to integer types
        interp_fun = interp1d(
            update_time.astype("int"),
            values,
            axis=0,
            kind=kind,
            bounds_error=False,
            fill_value=fill_value,
            assume_sorted=True,
        )

        # TODO - The kind "previous" might be replaceable with bottleneck.push
        #
        # v = np.empty_like(tk)
        # v[:] = np.nan

        # v[values_idx] = values
        # v = bn.push(v)

        return interp_fun(self.datetimes.astype("int"))<|MERGE_RESOLUTION|>--- conflicted
+++ resolved
@@ -406,12 +406,8 @@
 
     def fill_daily_to_subdaily(
         self,
-<<<<<<< HEAD
         values: NDArray[np.float64],
-=======
-        values: NDArray,
-        previous_value: NDArray | None = None,
->>>>>>> 82ad6f0f
+        previous_value: NDArray[np.float64] | None = None,
         update_point: str = "max",
         kind: str = "previous",
         fill_from: np.timedelta64 | None = None,
