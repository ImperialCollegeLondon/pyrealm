--- conflicted
+++ resolved
@@ -41,16 +41,11 @@
 
 
 def memory_effect(
-<<<<<<< HEAD
-    values: NDArray[np.float64], alpha: float = 0.067, allow_holdover: bool = False
-) -> NDArray[np.float64]:
-=======
-    values: NDArray,
-    previous_values: NDArray | None = None,
+    values: NDArray[np.float64],
+    previous_values: NDArray[np.float64] | None = None,
     alpha: float = 0.067,
     allow_holdover: bool = False,
-) -> NDArray:
->>>>>>> 82ad6f0f
+) -> NDArray[np.float64]:
     r"""Apply a memory effect to a variable.
 
     Three key photosynthetic parameters (:math:`\xi`, :math:`V_{cmax25}` and
@@ -114,16 +109,11 @@
 
     # Initialise the output storage and set the first values to be a slice along the
     # first axis of the input values
-<<<<<<< HEAD
     memory_values = np.empty_like(values, dtype=np.float64)
-    memory_values[0] = values[0]
-=======
-    memory_values = np.empty_like(values, dtype=np.float32)
     if previous_values is None:
         memory_values[0] = values[0]
     else:
         memory_values[0] = previous_values * (1 - alpha) + values[0] * alpha
->>>>>>> 82ad6f0f
 
     # Handle the data if there are no missing data,
     if not nan_present:
@@ -437,38 +427,25 @@
             ]
 
         # 5) Calculate the realised daily values from the instantaneous optimal values
-<<<<<<< HEAD
         self.xi_real: NDArray[np.float64] = memory_effect(
-            self.pmodel_acclim.optchi.xi, alpha=alpha, allow_holdover=allow_holdover
-        )
-        r"""Realised daily slow responses in :math:`\xi`"""
-        self.vcmax25_real: NDArray[np.float64] = memory_effect(
-            self.vcmax25_opt, alpha=alpha, allow_holdover=allow_holdover
-        )
-        r"""Realised daily slow responses in :math:`V_{cmax25}`"""
-        self.jmax25_real: NDArray[np.float64] = memory_effect(
-            self.jmax25_opt, alpha=alpha, allow_holdover=allow_holdover
-=======
-        self.xi_real: NDArray = memory_effect(
             self.pmodel_acclim.optchi.xi,
             previous_values=previous_xi_real,
             alpha=alpha,
             allow_holdover=allow_holdover,
         )
         r"""Realised daily slow responses in :math:`\xi`"""
-        self.vcmax25_real: NDArray = memory_effect(
+        self.vcmax25_real: NDArray[np.float64] = memory_effect(
             self.vcmax25_opt,
             previous_values=previous_vcmax25_real,
             alpha=alpha,
             allow_holdover=allow_holdover,
         )
         r"""Realised daily slow responses in :math:`V_{cmax25}`"""
-        self.jmax25_real: NDArray = memory_effect(
+        self.jmax25_real: NDArray[np.float64] = memory_effect(
             self.jmax25_opt,
             previous_values=previous_jmax25_real,
             alpha=alpha,
             allow_holdover=allow_holdover,
->>>>>>> 82ad6f0f
         )
 
         r"""Realised daily slow responses in :math:`J_{max25}`"""
