--- conflicted
+++ resolved
@@ -26,7 +26,6 @@
 from numpy.typing import NDArray
 
 from pyrealm import ExperimentalFeatureWarning
-from pyrealm.core.utilities import check_input_shapes
 from pyrealm.pmodel import (
     PModel,
     PModelEnvironment,
@@ -221,17 +220,9 @@
           function be allowed to hold over values to fill missing values.
         allow_partial_data: Should estimates of daily optimal conditions be calculated
           with missing values in the acclimation window.
-<<<<<<< HEAD
         reference_kphio: An optional alternative reference value for the quantum yield
             efficiency of photosynthesis (:math:`\phi_0`, -) to be passed to the kphio
             calculation method.
-=======
-        kphio: The quantum yield efficiency of photosynthesis (:math:`\phi_0`, -). Note
-            that :math:`\phi_0` is sometimes used to refer to the quantum yield of
-            electron transfer, which is exactly four times larger, so check definitions
-            here. This is often a single global value, but the argument also accepts
-            externally calculated per-observation estimates of kphio.
->>>>>>> 3f1bcc93
         fill_kind: The approach used to fill daily realised values to the subdaily
           timescale, currently one of 'previous' or 'linear'.
     """
@@ -242,11 +233,6 @@
         fs_scaler: SubdailyScaler,
         fapar: NDArray,
         ppfd: NDArray,
-<<<<<<< HEAD
-=======
-        kphio: float | NDArray = 1 / 8,
-        do_ftemp_kphio: bool = True,
->>>>>>> 3f1bcc93
         method_optchi: str = "prentice14",
         method_jmaxlim: str = "wang17",
         method_kphio: str = "temperature",
@@ -280,7 +266,6 @@
 
         # Populate PModel attributes and type unpopulated attributes
         self.env: PModelEnvironment = env
-<<<<<<< HEAD
 
         # Validate the method choices for kphio and optimal chi
         if method_optchi not in OPTIMAL_CHI_CLASS_REGISTRY:
@@ -296,27 +281,6 @@
 
         self.method_kphio: str = method_kphio
         """The method used to calculate kphio."""
-=======
-        """The PModelEnvironment used to fit the P Model."""
-        self.do_ftemp_kphio: bool = do_ftemp_kphio
-        r"""Records if :math:`\phi_0` (``kphio``) is temperature corrected."""
-
-        # kphio calculation:
-        self.init_kphio: NDArray
-        r"""The initial value of :math:`\phi_0` (``kphio``)"""
-        self.kphio: NDArray
-        r"""The value of :math:`\phi_0` used with any temperature correction applied."""
-
-        # Setup initial kphio
-        if isinstance(kphio, float):
-            # A single scalar global value
-            self.init_kphio = np.array(kphio)
-        elif isinstance(kphio, np.ndarray):
-            # An array of values, which must match the shape of the inputs to the
-            # PModelEnvironment instance.
-            _ = check_input_shapes(self.env.tc, kphio)
-            self.init_kphio = kphio
->>>>>>> 3f1bcc93
 
         # 1) Generate a PModelEnvironment containing the average conditions within the
         #    daily acclimation window. This daily average environment also needs to also
@@ -356,25 +320,19 @@
 
         # If the kphio is a non-scalar array, use the mean kphio within the window to
         # calculate the daily optimal behaviour.
-        if np.ndim(self.init_kphio) > 0:
+        if np.ndim(reference_kphio) > 0:
             daily_kphio = fs_scaler.get_daily_means(
-                self.init_kphio, allow_partial_data=allow_partial_data
+                reference_kphio, allow_partial_data=allow_partial_data
             )
         else:
-            daily_kphio = self.init_kphio
+            daily_kphio = reference_kphio
 
         self.pmodel_acclim: PModel = PModel(
-<<<<<<< HEAD
             env=pmodel_env_acclim,
             method_kphio=method_kphio,
-=======
-            pmodel_env_acclim,
-            kphio=daily_kphio,
-            do_ftemp_kphio=do_ftemp_kphio,
->>>>>>> 3f1bcc93
             method_optchi=method_optchi,
             method_jmaxlim=method_jmaxlim,
-            reference_kphio=reference_kphio,
+            reference_kphio=daily_kphio,
         )
         r"""P Model predictions for the daily acclimation conditions.
 
@@ -448,23 +406,12 @@
 
         """Estimated subdaily :math:`c_i`."""
 
-<<<<<<< HEAD
         # Calculate kphio at the subdaily scale.
         self.kphio: QuantumYieldABC = QUANTUM_YIELD_CLASS_REGISTRY[method_kphio](
             env=env,
             use_c4=self.c4,
             reference_kphio=reference_kphio,
         )
-=======
-        # Calculate Ac, J and Aj at subdaily scale to calculate assimilation
-        if self.do_ftemp_kphio:
-            ftemp_kphio = calc_ftemp_kphio(
-                env.tc, optimal_chi_class.is_c4, pmodel_const=env.pmodel_const
-            )
-            self.kphio = self.init_kphio * ftemp_kphio
-        else:
-            self.kphio = self.init_kphio
->>>>>>> 3f1bcc93
 
         # Calculate Ac, J and Aj at subdaily scale to calculate assimilation
         self.subdaily_Ac: NDArray = self.subdaily_vcmax * self.optimal_chi.mc
