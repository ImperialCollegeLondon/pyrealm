--- conflicted
+++ resolved
@@ -365,6 +365,8 @@
             :class:`~pyrealm.pmodel.optimal_chi.OptimalChiABC`).
         method_jmaxlim: (Optional, default=`wang17`) Method to use for
             :math:`J_{max}` limitation.
+        method_arrhenius: (Optional, default=`simple`) Method to set the form of
+            Arrhenius scaling used for `vcmax` and `jmax`.
         reference_kphio: An optional alternative reference value for the quantum yield
             efficiency of photosynthesis (:math:`\phi_0`, -) to be passed to the kphio
             calculation method.
@@ -598,18 +600,12 @@
         acclimation window for the day, or undefined values in P Model predictions. Some
         options include:
 
-<<<<<<< HEAD
         * The ``allow_partial_data`` argument is passed on to the
           :meth:`~pyrealm.pmodel.acclimation.AcclimationModel.get_daily_means` method to
-=======
-        * The ``allow_partial_data`` argument is passed on to
-          :meth:`~pyrealm.pmodel.acclimation.AcclimationModel.get_daily_means` to
->>>>>>> 641957ce
           allow daily optimum conditions to be calculated when the data in the
           acclimation window is incomplete. This does not fix problems when no data is
           present in the window or when the P Model predictions for a day are undefined.
 
-<<<<<<< HEAD
         * The ``allow_holdover`` argument is passed on to the
           :meth:`~pyrealm.pmodel.acclimation.AcclimationModel.apply_acclimation` method
           to set whether missing values in the optimal predictions can be filled by
@@ -618,6 +614,8 @@
     Args:
         env: An instance of
            :class:`~pyrealm.pmodel.pmodel_environment.PModelEnvironment`
+        acclim_model: An instance of
+            :class:`~pyrealm.pmodel.acclimation.AcclimationModel`
         method_kphio: The method to use for calculating the quantum yield
             efficiency of photosynthesis (:math:`\phi_0`, unitless). The method name
             must be included in the
@@ -628,28 +626,11 @@
             :class:`~pyrealm.pmodel.optimal_chi.OptimalChiABC`).
         method_jmaxlim: (Optional, default=`wang17`) Method to use for
             :math:`J_{max}` limitation.
-=======
-        * The ``allow_holdover`` argument is passed on to
-          :meth:`~pyrealm.pmodel.acclimation.AcclimationModel.apply_acclimation` to set
-          whether missing values in the optimal predictions can be filled by holding
-          over previous valid values.
-
-    Args:
-        env: An instance of
-          :class:`~pyrealm.pmodel.pmodel_environment.PModelEnvironment`
-        acclim_nodel: An instance of
-          :class:`~pyrealm.pmodel.acclimation.AcclimationModel`.
-        alpha: The :math:`\alpha` weight.
-        allow_holdover: Should the :func:`~pyrealm.pmodel.subdaily.memory_effect`
-          function be allowed to hold over values to fill missing values.
-        allow_partial_data: Should estimates of daily optimal conditions be calculated
-          with missing values in the acclimation window.
->>>>>>> 641957ce
+        method_arrhenius: (Optional, default=`simple`) Method to set the form of
+            Arrhenius scaling used for `vcmax` and `jmax`.
         reference_kphio: An optional alternative reference value for the quantum yield
             efficiency of photosynthesis (:math:`\phi_0`, -) to be passed to the kphio
             calculation method.
-        acclim_model: An instance of
-            :class:`~pyrealm.pmodel.acclimation.AcclimationModel`
         previous_realised: A tuple of previous realised values of three NumPy arrays
             (xi_real, vcmax25_real, jmax25_real).
     """
