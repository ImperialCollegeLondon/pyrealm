"""The pmodel_const module TODO."""

from dataclasses import dataclass, field

import numpy as np
from numpy.typing import NDArray

from pyrealm.constants import ConstantsClass


@dataclass(frozen=True)
class PModelConst(ConstantsClass):
    r"""Constants for the P Model module.

    This dataclass provides constants used in calculating the predictions of the P Model
    and associated methods.
    """

    sandoval_peak_phio: tuple[float, float] = (6.8681, 0.07956432)
    """Curvature parameters for calculation of peak phio in the Sandoval method for
    estimation of quantum yield efficiency."""

    sandoval_kinetics: dict[str, float] = field(
        default_factory=lambda: dict(
            entropy_intercept=1558.853,
            entropy_slope=-50.223,
            hd=75000.0,
            ha=294.804,
        )
    )
    """Enzyme kinetics parameters for estimation of kphio from mean growth temperature
    in the Sandoval method :cite:t:`sandoval:in_prep` for estimation of quantum yield
    efficiency. Values are: the intercept and slope of activation entropy as a function
    of the mean growth temperature (J/mol/K), the deactivation energy constant (J/mol)
    and the activation energy (J/mol). """

    tc_ref: float = 25.0
    """Standard baseline reference temperature of photosynthetic processes in °C 
    (:math:`T_o` , 25.0, °C)"""

    tk_ref: float = 298.15
    """Standard baseline reference temperature of photosynthetic processes in Kelvin 
    (298.15, K)"""

    # NOTE that tk_ref might be a considered a duplication of CoreConst.k_To but that
    # refers explicitly to the physical standard temperature and this is a reference
    # temperature for photosynthesis. It is _vanishingly_ unlikely that this will
    # change but they could _in theory_ be different.

    heskel_rd: tuple[float, float] = (0.1012, 0.0005)
    """Linear (:math:`b`, 0.1012) and quadratic  (:math:`c`, 0.0005) coefficients of the
    temperature scaling of dark respiration. Values taken from
    :cite:t:`Heskel:2016fg`:."""

    # Arrhenius values
    arrhenius_vcmax: dict = field(
        default_factory=lambda: dict(
            simple=dict(ha=65330),
            kattge_knorr=dict(
                entropy_intercept=668.39,
                entropy_slope=-1.07,
                ha=71513,
                hd=200000,
            ),
        )
    )
    """Coefficients of Arrhenius factor scaling for :math:`V_{cmax}`. The `simple`
    method provides an estimate of the activation energy (:math:`H_a`, J/mol). The
    `kattge_knorr` method provides the parameterisation from :cite:t:`Kattge:2007db`, 
    providing the intercept and slope of activation entropy as a function of the mean
    growth temperature (J/mol/K), the deactivation energy constant (:math:`H_d`, J/mol) 
    and the activation energy (J/mol). (:math:`H_a`, J/mol)."""

    arrhenius_jmax: dict = field(
        default_factory=lambda: dict(
            simple=dict(ha=43900),
            kattge_knorr=dict(
                entropy_intercept=659.70,
                entropy_slope=-0.75,
                ha=49884,
                hd=200000,
            ),
        )
    )
    """Coefficients of Arrhenius factor scaling for :math:`J_{max}`. The `simple`
    method provides an estimate of the activation energy (:math:`H_a`, J/mol). The
    `kattge_knorr` method provides the parameterisation from :cite:t:`Kattge:2007db`, 
    providing the intercept and slope of activation entropy as a function of the mean
    growth temperature (J/mol/K), the deactivation energy constant (:math:`H_d`, J/mol) 
    and the activation energy (J/mol). (:math:`H_a`, J/mol)."""

    kphio_C4: tuple[float, float, float] = (-0.064, 0.03, -0.000464)
    """Coefficients of the quadratic scaling of the quantum yield of photosynthesis
    (``phi_0``, :math:`\phi_0`) with temperature for C4 plants, taken from Eqn 5 of
    :cite:t:`cai:2020a`, and adjusted from the original values (-0.008, 0.00375,
    -0.58e-4) to account for an unintentional double scaling to account for the fraction
    of light reaching PS2."""

    kphio_C3: tuple[float, float, float] = (0.352, 0.022, -0.00034)
    """Coefficients of the quadratic scaling of the quantum yield of photosynthesis
    (``phi_0``, :math:`\phi_0`) with temperature for C3 plants, taken from Table 2 of
    :cite:t:`Bernacchi:2003dc`"""

    # Bernachhi
    bernacchi_kmm: dict[str, float] = field(
        default_factory=lambda: dict(
            dhac=79430.0,
            dhao=36380.0,
            kc25=39.97,
            ko25=27480.0,
        )
    )
    """Coefficients for the estimation of the Michaelis Menten coefficient of
    Rubisco-limited assimilation. Values are taken from Table 1 of
    :cite:t:`Bernacchi:2001kg` and provide a dictionary of:
    
    * The activation energy for :math:`\ce{CO2}` (:math:`\Delta H_{kc}`, ``dhac``,
      J/mol) 
    * The activation energy for :math:`\ce{O2}` (:math:`\Delta H_{ko}`, `dhao``, J/mol))
    * The Michelis constant for :math:`\ce{CO2}` at standard temperature
      (:math:`K_{c25}`, ``kc25``, Pa) 
    * The Michelis constant for :math:`\ce{O2}` at standard temperature
      (:math:`K_{o25}`, ``ko25``, Pa)

    The values for  `kc_25` and `ko_25` are converted from the original tabulated values
    of 404.9 µmol mol-1 and 278.4 mmol mol-1 respectively to Pa, assuming a measurement
    at an elevation of 227.076 metres and standard  atmospheric pressure for that
    elevation (98716.403 Pa).
    """

    bernacchi_gs: dict[str, float] = field(
        default_factory=lambda: dict(
            dha=37830.0,
            gs25_0=4.332,
        )
    )
    """Coefficients for the estimation of the photorespiratory CO2 compensation point.
    Values are taken from Table 1 of :cite:t:`Bernacchi:2001kg` and provide a dictionary
    of: 
    
    * The reference value of :math:`\Gamma^{*}` at standard temperature and pressure
      (:math:`\Gamma^{*}_{0}`, ``gs25_0``, Pa), converted from the tabulated value of
      42.75 µmol mol-1, , assuming a measurement at an elevation of 227.076 metres and
      standard  atmospheric pressure for that elevation (98716.403 Pa).
    * The activation energy (:math:`\Delta H_a`, ``dha``, J/mol)

    The values for  `kc_25` and `ko_25` are converted from the original tabulated values
    of 404.9 µmol mol-1 and 278.4 mmol mol-1 respectively to Pa, assuming a measurement
    at an elevation of 227.076 metres and standard  atmospheric pressure for that
    elevation (98716.403 Pa).
    """

<<<<<<< HEAD
    soilmstress_stocker: dict[str, float] = field(
        default_factory=lambda: dict(theta0=0, thetastar=0.6, a=0.0, b=0.733)
    )
    """Parameterisation of the soil moisture stress function of
    :cite:t:`Stocker:2020dh` as a dictionary providing values for the: 
    
    * intercept of the aridity sensitivity function (``theta0``),
    * slope of the aridity sensitivity function (``thetastar``),
    * lower bound in relative soil moisture  (``a``), and
    * upper bound in relative soil moisture (``b``).
    """

    soilmstress_mengoli: dict[str, float] = field(
        default_factory=lambda: dict(psi_a=0.34, psi_b=-0.6, y_a=0.62, y_b=-0.45)
    )
    """Parameterisation of the soil moisture stress function of
    :cite:t:`mengoli:2023a` as a dictionary providing values for the:

    * coefficient of the maximal level function  (``y_a``),
    * exponent of the maximal level function  (``y_b``),
    * coefficient of the threshold function  (``psi_a``), and
    * exponent of the threshold function (``psi_b``).
    """

    beta_cost_ratio_c3: NDArray[np.float64] = field(
=======
    # Bernachhi
    bernacchi_dhac: float = 79430
    """Bernacchi estimate of activation energy Kc for CO2 (J/mol)"""
    bernacchi_dhao: float = 36380
    """Bernacchi estimate of activation energy Ko for O2 (J/mol)"""
    bernacchi_dha: float = 37830
    """Bernacchi estimate of activation energy for gammastar (J/mol)"""
    bernacchi_kc25: float = 39.97  # Reported as 404.9 µmol mol-1
    """Bernacchi estimate of kc25"""
    bernacchi_ko25: float = 27480  # Reported as 278.4 mmol mol-1
    """Bernacchi estimate of ko25"""
    bernacchi_gs25_0: float = 4.332  # Reported as 42.75 µmol mol-1
    """Bernacchi estimate of gs25_0"""

    # Quantum yield efficiency of photosynthesis
    maximum_phi0: float = 1.0 / 8.0
    """The theoretical maximum intrinsic quantum yield efficiency of photosynthesis
    (:math:`\phi_0`, unitless). This value defaults to 1/8 but could be set to 1/9 to
    capture the absence of a Q cycle :cite:`long:1993a`."""

    # Boyd
    boyd_kp25_c4: float = 16  # Pa  from Boyd et al. (2015)
    boyd_dhac_c4: float = 36300  # J mol-1
    # boyd_dhac_c4: float = 79430
    # boyd_dhao_c4: float = 36380
    # boyd_dha_c4: float = 37830
    # boyd_kc25_c4: float = 41.03
    # boyd_ko25_c4: float = 28210
    # boyd_gs25_0_c4: float = 2.6

    # Stocker 2020 soil moisture stress
    soilmstress_theta0: float = 0.0
    """Lower bound in relative soil moisture"""
    soilmstress_thetastar: float = 0.6
    """Upper bound in relative soil moisture"""
    soilmstress_a: float = 0.0
    """Intercept of aridity sensitivity function for soil moisture"""
    soilmstress_b: float = 0.733
    """Slope of aridity sensitivity function for soil moisture"""

    # Mengoli 2023 soil moisture stress
    soilm_mengoli_y_a: float = 0.62
    """Coefficient of the maximal level function for Mengoli soil moisture"""
    soilm_mengoli_y_b: float = -0.45
    """Exponent of the maximal level function for Mengoli soil moisture"""
    soilm_mengoli_psi_a: float = 0.34
    """Coefficient of the threshold function for Mengoli soil moisture"""
    soilm_mengoli_psi_b: float = -0.60
    """Exponent of the threshold function for Mengoli soil moisture"""

    # Unit cost ratio (beta) values for different CalcOptimalChi methods
    beta_cost_ratio_prentice14: NDArray[np.float64] = field(
>>>>>>> aad4b8cd
        default_factory=lambda: np.array([146.0])
    )
    r"""Unit cost ratio for C3 plants (:math:`\beta`, 146.0) taken from
     :cite:t:`Stocker:2020dh`."""

    beta_cost_ratio_c4: NDArray[np.float64] = field(
        default_factory=lambda: np.array([146.0 / 9])
    )
    r"""Unit cost ratio for C4 plants (:math:`\beta`, 16.222).
    
    For C4 plants, we follow the estimates of the   :math:`g_1` parameter for C3 and C4
    plants in :cite:t:`Lin:2015wh`  and :cite:t:`DeKauwe:2015im`, which have a C3/C4
    ratio of around 3. Given that :math:`g_1 \equiv \xi \propto \surd\beta`, a
    reasonable default for C4 plants is that :math:`\beta_{C4} \approx \beta_{C3} / 9
    \approx 146 /  9 \approx 16.222`."""

    lavergne_2020_c3: tuple[float, float] = (4.55, 1.73)
    """Intercept and slope coefficients for the effects of soil moisture on optimal chi
    estimates for C3 plants, following :cite:`lavergne:2020a`."""

    lavergne_2020_c4: tuple[float, float] = (4.55 - np.log(9), 1.73)
    """Intercept and slope coefficients for the effects of soil moisture on optimal chi
    estimates for C4 plants, following :cite:`lavergne:2020a`."""

    wang17_c: float = 0.41
    """Unit carbon cost for the maintenance of electron transport capacity, value taken
    from  :cite:t:`Wang:2017go` (:math:`c`, 0.41, )."""

    # Smith19
    smith19_coef: tuple[float, float] = (0.85, 0.05336251)
    r"""Scaling factors ``theta`` (:math:`\theta`, 0.85) and ``c`` (:math:`c`,
    0.05336251) used in the calculation of J_max limitation using the method of 
    :cite:t:`Smith:2019dv`."""

    # Atkin
    atkin_rd_to_vcmax: float = 0.015
    """Ratio of Dark respiration to Vcmax25. Value taken from :cite:t:`Atkin:2015hk` for
    C3 herbaceous plants."""<|MERGE_RESOLUTION|>--- conflicted
+++ resolved
@@ -128,6 +128,11 @@
     elevation (98716.403 Pa).
     """
 
+    maximum_phi0: float = 1.0 / 8.0
+    """The theoretical maximum intrinsic quantum yield efficiency of photosynthesis
+    (:math:`\phi_0`, unitless). This value defaults to 1/8 but could be set to 1/9 to
+    capture the absence of a Q cycle :cite:`long:1993a`."""
+
     bernacchi_gs: dict[str, float] = field(
         default_factory=lambda: dict(
             dha=37830.0,
@@ -150,7 +155,6 @@
     elevation (98716.403 Pa).
     """
 
-<<<<<<< HEAD
     soilmstress_stocker: dict[str, float] = field(
         default_factory=lambda: dict(theta0=0, thetastar=0.6, a=0.0, b=0.733)
     )
@@ -176,60 +180,6 @@
     """
 
     beta_cost_ratio_c3: NDArray[np.float64] = field(
-=======
-    # Bernachhi
-    bernacchi_dhac: float = 79430
-    """Bernacchi estimate of activation energy Kc for CO2 (J/mol)"""
-    bernacchi_dhao: float = 36380
-    """Bernacchi estimate of activation energy Ko for O2 (J/mol)"""
-    bernacchi_dha: float = 37830
-    """Bernacchi estimate of activation energy for gammastar (J/mol)"""
-    bernacchi_kc25: float = 39.97  # Reported as 404.9 µmol mol-1
-    """Bernacchi estimate of kc25"""
-    bernacchi_ko25: float = 27480  # Reported as 278.4 mmol mol-1
-    """Bernacchi estimate of ko25"""
-    bernacchi_gs25_0: float = 4.332  # Reported as 42.75 µmol mol-1
-    """Bernacchi estimate of gs25_0"""
-
-    # Quantum yield efficiency of photosynthesis
-    maximum_phi0: float = 1.0 / 8.0
-    """The theoretical maximum intrinsic quantum yield efficiency of photosynthesis
-    (:math:`\phi_0`, unitless). This value defaults to 1/8 but could be set to 1/9 to
-    capture the absence of a Q cycle :cite:`long:1993a`."""
-
-    # Boyd
-    boyd_kp25_c4: float = 16  # Pa  from Boyd et al. (2015)
-    boyd_dhac_c4: float = 36300  # J mol-1
-    # boyd_dhac_c4: float = 79430
-    # boyd_dhao_c4: float = 36380
-    # boyd_dha_c4: float = 37830
-    # boyd_kc25_c4: float = 41.03
-    # boyd_ko25_c4: float = 28210
-    # boyd_gs25_0_c4: float = 2.6
-
-    # Stocker 2020 soil moisture stress
-    soilmstress_theta0: float = 0.0
-    """Lower bound in relative soil moisture"""
-    soilmstress_thetastar: float = 0.6
-    """Upper bound in relative soil moisture"""
-    soilmstress_a: float = 0.0
-    """Intercept of aridity sensitivity function for soil moisture"""
-    soilmstress_b: float = 0.733
-    """Slope of aridity sensitivity function for soil moisture"""
-
-    # Mengoli 2023 soil moisture stress
-    soilm_mengoli_y_a: float = 0.62
-    """Coefficient of the maximal level function for Mengoli soil moisture"""
-    soilm_mengoli_y_b: float = -0.45
-    """Exponent of the maximal level function for Mengoli soil moisture"""
-    soilm_mengoli_psi_a: float = 0.34
-    """Coefficient of the threshold function for Mengoli soil moisture"""
-    soilm_mengoli_psi_b: float = -0.60
-    """Exponent of the threshold function for Mengoli soil moisture"""
-
-    # Unit cost ratio (beta) values for different CalcOptimalChi methods
-    beta_cost_ratio_prentice14: NDArray[np.float64] = field(
->>>>>>> aad4b8cd
         default_factory=lambda: np.array([146.0])
     )
     r"""Unit cost ratio for C3 plants (:math:`\beta`, 146.0) taken from
