"""The ``t_model`` module provides the basic scaling relationships of the T Model
:cite:`Li:2014bc`:. This provides scaling relationships using the plant functional type
traits defined in the :mod:`~pyrealm.demography.flora` module and the diameter at breast
height of individual stems to define the stem geometry, masses, respiration and hence
calculate stem growth given net primary productivity.
"""  # noqa: D205

import numpy as np
from numpy.typing import NDArray

from pyrealm.core.utilities import check_input_shapes


def _validate_t_model_args(pft_args: list[NDArray], size_args: list[NDArray]) -> None:
    """Shared validation for T model function inputs.

    Args:
        pft_args: A list of row arrays representing trait values
        size_args: A list of arrays representing points in the stem size and growth
            allometries at which to evaluate functions.
    """

    # Check PFT inputs all line up and are 1D (row) arrays
    try:
        pft_args_shape = check_input_shapes(*pft_args)
    except ValueError:
        raise ValueError("PFT trait values are not of equal length")

    if len(pft_args_shape) > 1:
        raise ValueError("T model functions only accept 1D arrays of PFT trait values")

    # Check size and growth inputs
    try:
        size_args_shape = check_input_shapes(*size_args)
    except ValueError:
        raise ValueError("Size arrays are not of equal length")

    # Explicitly check to see if the size arrays are row arrays and - if so - enforce
    # that they are the same length.abs

    if len(size_args_shape) == 1 and not pft_args_shape == size_args_shape:
        raise ValueError("Trait and size inputs are row arrays of unequal length.")

    # Otherwise use np.broadcast_shapes to catch issues
    try:
        _ = np.broadcast_shapes(pft_args_shape, size_args_shape)
    except ValueError:
        raise ValueError("PFT and size inputs to T model function are not compatible.")


def calculate_heights(
    h_max: NDArray[np.float32],
    a_hd: NDArray[np.float32],
    dbh: NDArray[np.float32],
    validate: bool = True,
) -> NDArray[np.float32]:
    r"""Calculate tree height under the T Model.

    The height of trees (:math:`H`) are calculated from individual diameters at breast
    height (:math:`D`), along with the maximum height (:math:`H_{m}`) and initial slope
    of the height/diameter relationship (:math:`a`) of the plant functional types
    :cite:p:`{Equation 4, }Li:2014bc`:

    .. math::

         H = H_{m}  \left(1 - \exp(-a \cdot D / H_{m})\right)

    Args:
        h_max: Maximum height of the PFT
        a_hd: Initial slope of the height/diameter relationship of the PFT
        dbh: Diameter at breast height of individuals
        validate: Boolean flag to suppress argument validation
    """

    if validate:
        _validate_t_model_args(pft_args=[h_max, a_hd], size_args=[dbh])

    return h_max * (1 - np.exp(-a_hd * dbh / h_max))


def calculate_crown_areas(
    ca_ratio: NDArray[np.float32],
    a_hd: NDArray[np.float32],
    dbh: NDArray[np.float32],
    stem_height: NDArray[np.float32],
<<<<<<< HEAD
=======
    validate: bool = True,
>>>>>>> 49c8b35e
) -> NDArray[np.float32]:
    r"""Calculate tree crown area under the T Model.

    The tree crown area (:math:`A_{c}`)is calculated from individual diameters at breast
    height (:math:`D`) and stem height (:math:`H`), along with the crown area ratio
    (:math:`c`)and the initial slope of the height/diameter relationship (:math:`a`) of
    the plant functional type :cite:p:`{Equation 8, }Li:2014bc`:

    .. math::

        A_{c} =\frac{\pi c}{4 a} D H


    Args:
        ca_ratio: Crown area ratio of the PFT
        a_hd: Initial slope of the height/diameter relationship of the PFT
        dbh: Diameter at breast height of individuals
        stem_height: Stem height of individuals
<<<<<<< HEAD
    """

=======
        validate: Boolean flag to suppress argument validation
    """

    if validate:
        _validate_t_model_args(pft_args=[ca_ratio, a_hd], size_args=[dbh, stem_height])

>>>>>>> 49c8b35e
    return ((np.pi * ca_ratio) / (4 * a_hd)) * dbh * stem_height


def calculate_crown_fractions(
    a_hd: NDArray[np.float32],
    stem_height: NDArray[np.float32],
    dbh: NDArray[np.float32],
<<<<<<< HEAD
=======
    validate: bool = True,
>>>>>>> 49c8b35e
) -> NDArray[np.float32]:
    r"""Calculate tree crown fraction under the T Model.

    The crown fraction (:math:`f_{c}`)is calculated from individual diameters at breast
    height and stem height (:math:`D`), along with the initial slope of the height /
    diameter relationship (:math:`a`) of the plant functional type
    :cite:p:`{Equation 11, }Li:2014bc`:

    .. math::

        \frac{H}{a D}

    Args:
        a_hd: Initial slope of the height/diameter relationship of the PFT
        stem_height: Stem height of individuals
        dbh: Diameter at breast height of individuals
<<<<<<< HEAD
=======
        validate: Boolean flag to suppress argument validation
>>>>>>> 49c8b35e
    """
    if validate:
        _validate_t_model_args(pft_args=[a_hd], size_args=[dbh, stem_height])

    return stem_height / (a_hd * dbh)


def calculate_stem_masses(
    rho_s: NDArray[np.float32],
    stem_height: NDArray[np.float32],
    dbh: NDArray[np.float32],
<<<<<<< HEAD
=======
    validate: bool = True,
>>>>>>> 49c8b35e
) -> NDArray[np.float32]:
    r"""Calculate stem mass under the T Model.

    The stem mass (:math:`W_{s}`) is calculated from individual diameters at breast
    height (:math:`D`) and stem height (:math:`H`), along with the wood density
    (:math:`\rho_s`)of the plant functional type :cite:p:`{Equation 6, }Li:2014bc`:

    .. math::

        W_s = (\pi / 8) \rho_s D^2 H

    Args:
        rho_s: Wood density of the PFT
        stem_height: Stem height of individuals
        dbh: Diameter at breast height of individuals
<<<<<<< HEAD
=======
        validate: Boolean flag to suppress argument validation
>>>>>>> 49c8b35e
    """
    if validate:
        _validate_t_model_args(pft_args=[rho_s], size_args=[dbh, stem_height])

    return (np.pi / 8) * rho_s * (dbh**2) * stem_height


def calculate_foliage_masses(
    sla: NDArray[np.float32],
    lai: NDArray[np.float32],
    crown_area: NDArray[np.float32],
    validate: bool = True,
) -> NDArray[np.float32]:
    r"""Calculate foliage mass under the T Model.

    The foliage mass (:math:`W_{f}`) is calculated from the crown area (:math:`A_{c}`),
    along with the specific leaf area (:math:`\sigma`) and leaf area index (:math:`L`)
    of the plant functional type :cite:p:`Li:2014bc`.

    .. math::

        W_f = (1 / \sigma) A_c L

    Args:
        sla: Specific leaf area of the PFT
        lai: Leaf area index of the PFT
        crown_area: Crown area of individuals
        validate: Boolean flag to suppress argument validation
    """
    if validate:
        _validate_t_model_args(pft_args=[sla, lai], size_args=[crown_area])

    return crown_area * lai * (1 / sla)


def calculate_sapwood_masses(
    rho_s: NDArray[np.float32],
    ca_ratio: NDArray[np.float32],
    stem_height: NDArray[np.float32],
    crown_area: NDArray[np.float32],
    crown_fraction: NDArray[np.float32],
    validate: bool = True,
) -> NDArray[np.float32]:
    r"""Calculate sapwood mass under the T Model.

    The sapwood mass (:math:`W_{\cdot s}`) is calculated from the individual crown area
    (:math:`A_{c}`), height :math:`H` and canopy fraction (:math:`f_{c}`) along with the
    wood density (:math:`\rho_s`) and crown area ratio :math:`A_{c}` of the  plant
    functional type :cite:p:`{Equation 14, }Li:2014bc`.

    .. math::

        W_{\cdot s} = \frac{A_c \rho_s H (1 - f_c / 2)}{c}

    Args:
        rho_s: Wood density of the PFT
        ca_ratio: Crown area ratio of the PFT
        stem_height: Stem height of individuals
        crown_area: Crown area of individuals
        crown_fraction: Crown fraction of individuals
        validate: Boolean flag to suppress argument validation
    """
    if validate:
        _validate_t_model_args(
            pft_args=[rho_s, ca_ratio],
            size_args=[stem_height, crown_area, crown_fraction],
        )

    return crown_area * rho_s * stem_height * (1 - crown_fraction / 2) / ca_ratio


def calculate_whole_crown_gpp(
    potential_gpp: NDArray[np.float32],
    crown_area: NDArray[np.float32],
    par_ext: NDArray[np.float32],
    lai: NDArray[np.float32],
    validate: bool = True,
) -> NDArray[np.float32]:
    r"""Calculate whole crown gross primary productivity.

    This function calculates individual GPP across the whole crown, given the individual
    potential gross primary productivity (GPP) per metre squared (:math:`P_0`) and crown
    area (:math:`A_c`), along with the leaf area index (:math:`L`) and the extinction
    coefficient (:math:`k`) of the plant functional type :cite:p:`{Equation 12,
    }Li:2014bc`.

    .. math::

        P = P_0 A_c (1 - e^{-kL})

    Args:
        lai: The leaf area index
        par_ext: The extinction coefficient
        potential_gpp: Potential GPP per metre squared
        crown_area: The crown area in metres squared
        validate: Boolean flag to suppress argument validation
    """
    if validate:
        _validate_t_model_args(
            pft_args=[lai, par_ext], size_args=[potential_gpp, crown_area]
        )

    return potential_gpp * crown_area * (1 - np.exp(-(par_ext * lai)))


def calculate_sapwood_respiration(
    resp_s: NDArray[np.float32],
    sapwood_mass: NDArray[np.float32],
    validate: bool = True,
) -> NDArray[np.float32]:
    r"""Calculate sapwood respiration.

    Calculates the total sapwood respiration (:math:`R_{\cdot s}`) given the individual
    sapwood mass (:math:`W_{\cdot s}`) and the sapwood respiration rate of the plant
    functional type (:math:`r_{s}`) :cite:p:`{see Equation 13, }Li:2014bc`.

    .. math::
         R_{\cdot s} = W_{\cdot s} \, r_s

    Args:
        resp_s: The sapwood respiration rate
        sapwood_mass: The individual sapwood mass
        validate: Boolean flag to suppress argument validation
    """
    if validate:
        _validate_t_model_args(pft_args=[resp_s], size_args=[sapwood_mass])

    return sapwood_mass * resp_s


def calculate_foliar_respiration(
    resp_f: NDArray[np.float32],
    whole_crown_gpp: NDArray[np.float32],
    validate: bool = True,
) -> NDArray[np.float32]:
    r"""Calculate foliar respiration.

    Calculates the total foliar respiration (:math:`R_{f}`) given the individual crown
    GPP (:math:`P`) and the foliar respiration rate of the plant functional type
    (:math:`r_{f}`). :cite:t:`Li:2014bc` remove foliar respiration as a constant
    proportion of potential GPP before calculating GPP for the crown, but ``pyrealm``
    treats this proportion as part of the definition of plant functional types.

    .. math::
         R_{f} = P \, r_f

    Args:
        resp_f: The foliar respiration rate
        whole_crown_gpp: The individual whole crown GPP.
        validate: Boolean flag to suppress argument validation
    """
    if validate:
        _validate_t_model_args(pft_args=[resp_f], size_args=[whole_crown_gpp])

    return whole_crown_gpp * resp_f


def calculate_fine_root_respiration(
    zeta: NDArray[np.float32],
    sla: NDArray[np.float32],
    resp_r: NDArray[np.float32],
    foliage_mass: NDArray[np.float32],
    validate: bool = True,
) -> NDArray[np.float32]:
    r"""Calculate foliar respiration.

    Calculates the total fine root respiration (:math:`R_{r}`) given the individual
    foliage mass (:math:`W_f`), along with the fine root respiration rate (:math:`r_r`),
    the ratio of fine root mass to foliage area (:math:`\zeta`) and the specific leaf
    area (:math:`\sigma`) :cite:p:`{see Equation 13, }Li:2014bc`

    .. math::
         R_{r} = \zeta \sigma W_f r_r

    Args:
        zeta: The ratio of fine root mass to foliage area of the PFT.
        sla: The specific leaf area of the PFT.
        resp_r: The respiration rate of fine roots of the PFT.
        foliage_mass: The individual foliage mass.
        validate: Boolean flag to suppress argument validation
    """
    if validate:
        _validate_t_model_args(pft_args=[zeta, sla, resp_r], size_args=[foliage_mass])

    return zeta * sla * foliage_mass * resp_r


def calculate_net_primary_productivity(
    yld: NDArray[np.float32],
    whole_crown_gpp: NDArray[np.float32],
    foliar_respiration: NDArray[np.float32],
    fine_root_respiration: NDArray[np.float32],
    sapwood_respiration: NDArray[np.float32],
    validate: bool = True,
) -> NDArray[np.float32]:
    r"""Calculate net primary productivity.

    The net primary productivity (NPP, :math:`P_{net}`) is calculated as a plant
    functional type specific yield proportion (:math:`y`) of the total GPP (:math:`P`)
    for the individual minus respiration (:math:`R_m`), as the sum of the respiration
    costs for foliage  (:math:`R_f`), fine roots  (:math:`R_r`) and sapwood
    (:math:`R_s`).

    .. math::
        P_{net} = y (P - R_m) = y (P - W_{\cdot s} r_s - \zeta \sigma W_f r_r - P r_f)

    Note that this differs from Equation 13 of :cite:t:`Li:2014bc`, which does not
    include a term for foliar respiration. This is because :cite:t:`Li:2014bc` remove
    foliar respiration as a fixed proportion of potential GPP as the first step in their
    calculations. The approach here is equivalent but allows the foliar respiration to
    vary between plant functional types.

    Args:
        yld: The yield proportion.
        whole_crown_gpp: The total GPP for the crown.
        foliar_respiration: The total foliar respiration.
        fine_root_respiration: The total fine root respiration
        sapwood_respiration: The total sapwood respiration.
        validate: Boolean flag to suppress argument validation
    """
    if validate:
        _validate_t_model_args(
            pft_args=[yld],
            size_args=[
                whole_crown_gpp,
                foliar_respiration,
                fine_root_respiration,
                sapwood_respiration,
            ],
        )

    return yld * (
        whole_crown_gpp
        - foliar_respiration
        - fine_root_respiration
        - sapwood_respiration
    )


def calculate_foliage_and_fine_root_turnover(
    sla: NDArray[np.float32],
    zeta: NDArray[np.float32],
    tau_f: NDArray[np.float32],
    tau_r: NDArray[np.float32],
    foliage_mass: NDArray[np.float32],
    validate: bool = True,
) -> NDArray[np.float32]:
    r"""Calculate turnover costs.

    This function calculates the costs associated with the turnover of fine roots and
    foliage. This is calculated from the total foliage mass of individuals
    (:math:`W_f`), along with the specific leaf area (:math:`\sigma`) and fine root mass
    to foliar area ratio (:math:`\zeta`) and the turnover times of foliage
    (:math:`\tau_f`) and fine roots (:math:`\tau_r`) of the plant functional type
    :cite:p:`{see Equation 15, }Li:2014bc`.

    .. math::

        T = W_f \left( \frac{1}{\tau_f} + \frac{\sigma \zeta}{\tau_f} \right)

    Args:
        sla: The specific leaf area
        zeta: The ratio of fine root mass to foliage area.
        tau_f: The turnover time of foliage
        tau_r: The turnover time of fine roots
        foliage_mass: The foliage mass
        validate: Boolean flag to suppress argument validation
    """
    if validate:
        _validate_t_model_args(
            pft_args=[sla, zeta, tau_f, tau_r], size_args=[foliage_mass]
        )

    return foliage_mass * ((1 / tau_f) + (sla * zeta / tau_r))


def calculate_growth_increments(
    rho_s: NDArray[np.float32],
    a_hd: NDArray[np.float32],
    h_max: NDArray[np.float32],
    lai: NDArray[np.float32],
    ca_ratio: NDArray[np.float32],
    sla: NDArray[np.float32],
    zeta: NDArray[np.float32],
    npp: NDArray[np.float32],
    turnover: NDArray[np.float32],
    dbh: NDArray[np.float32],
    stem_height: NDArray[np.float32],
    validate: bool = True,
) -> tuple[NDArray[np.float32], NDArray[np.float32], NDArray[np.float32]]:
    r"""Calculate growth increments.

    Given an estimate of net primary productivity (:math:`P_{net}`), less associated  
    turnover costs (:math:`T`), the remaining productivity can be allocated to growth
    and hence estimate resulting increments :cite:`Li:2014bc` in:
    
    * the stem diameter (:math:`\Delta D`),
    * the stem mass (:math:`\Delta W_s`), and 
    * the foliar mass (:math:`\Delta W_f`). 
        
        
    The stem diameter increment can be calculated using the available productivity for
    growth and the rates of change in stem (:math:`\textrm{d}W_s / \textrm{d}t`) and
    foliar masses (:math:`\textrm{d}W_f / \textrm{d}t`): 

    .. math::

        \Delta D = \frac{P_{net} - T}{ \textrm{d}W_s / \textrm{d}t  +
             \textrm{d}W_f / \textrm{d}t}

    The rates of change in stem and foliar mass can be calculated as:

    .. math::
      :nowrap:

      \[
        \begin{align*}
            \textrm{d}W_s / \textrm{d}t &= \frac{\pi}{8} \rho_s D
                \left(a D \left(1 - \frac{H}{H_{m}} + 2 H \right) \right) \\

            \textrm{d}W_f / \textrm{d}t &= L \frac{\pi c}{4 a} \left(a D \left( 1 -
                \frac{H}{H_{m}} + H \right) \right) \frac{1}{\sigma + \zeta}
        \end{align*}
      \]

    given the current stem diameter (:math:`D`) and height (:math:`H`) and the following
    plant functional type traits:

    * the specific leaf area (:math:`\sigma`),
    * the leaf area index (:math:`L`),
    * the wood  density of the PFT (:math:`\rho_s`),
    * the maximum height (:math:`H_{m}`),
    * the initial slope of the height/diameter relationship (:math:`a`),
    * the crown area ratio (:math:`c`), and
    * the ratio of fine root mass to leaf area (:math:`\zeta`).

    The resulting incremental changes in stem mass and foliar mass can then be
    calculated as:

    .. math::
      :nowrap:

      \[
        \begin{align*}
        \Delta W_s &=  \textrm{d}W_s / \textrm{d}t \, \Delta D\\
        \Delta W_f &=  \textrm{d}W_f / \textrm{d}t \, \Delta D
        \end{align*}
      \]

    Args:
        rho_s: Wood density of the PFT
        a_hd: Initial slope of the height/diameter relationship of the PFT
        h_max: Maximum height of the PFT
        lai: Leaf area index of the PFT
        ca_ratio: Crown area ratio of the PFT
        sla: Specific leaf area of the PFT
        zeta: The ratio of fine root mass to foliage area of the PFT
        npp: Net primary productivity of individuals
        turnover: Fine root and foliage turnover cost of individuals
        dbh: Diameter at breast height of individuals
        stem_height: Stem height of individuals
        validate: Boolean flag to suppress argument validation
    """
    if validate:
        _validate_t_model_args(
            pft_args=[rho_s, a_hd, h_max, lai, ca_ratio, sla, zeta],
            size_args=[npp, turnover, dbh, stem_height],
        )

    # Rates of change in stem and foliar
    dWsdt = (
        np.pi
        / 8
        * rho_s
        * dbh
        * (a_hd * dbh * (1 - (stem_height / h_max)) + 2 * stem_height)
    )

    dWfdt = (
        lai
        * ((np.pi * ca_ratio) / (4 * a_hd))
        * (a_hd * dbh * (1 - stem_height / h_max) + stem_height)
        * (1 / sla + zeta)
    )

    # Increment of diameter at breast height
    delta_d = (npp - turnover) / (dWsdt + dWfdt)

    return (delta_d, dWsdt * delta_d, dWfdt * delta_d)<|MERGE_RESOLUTION|>--- conflicted
+++ resolved
@@ -83,10 +83,7 @@
     a_hd: NDArray[np.float32],
     dbh: NDArray[np.float32],
     stem_height: NDArray[np.float32],
-<<<<<<< HEAD
-=======
-    validate: bool = True,
->>>>>>> 49c8b35e
+    validate: bool = True,
 ) -> NDArray[np.float32]:
     r"""Calculate tree crown area under the T Model.
 
@@ -105,17 +102,12 @@
         a_hd: Initial slope of the height/diameter relationship of the PFT
         dbh: Diameter at breast height of individuals
         stem_height: Stem height of individuals
-<<<<<<< HEAD
-    """
-
-=======
         validate: Boolean flag to suppress argument validation
     """
 
     if validate:
         _validate_t_model_args(pft_args=[ca_ratio, a_hd], size_args=[dbh, stem_height])
 
->>>>>>> 49c8b35e
     return ((np.pi * ca_ratio) / (4 * a_hd)) * dbh * stem_height
 
 
@@ -123,10 +115,7 @@
     a_hd: NDArray[np.float32],
     stem_height: NDArray[np.float32],
     dbh: NDArray[np.float32],
-<<<<<<< HEAD
-=======
-    validate: bool = True,
->>>>>>> 49c8b35e
+    validate: bool = True,
 ) -> NDArray[np.float32]:
     r"""Calculate tree crown fraction under the T Model.
 
@@ -143,10 +132,7 @@
         a_hd: Initial slope of the height/diameter relationship of the PFT
         stem_height: Stem height of individuals
         dbh: Diameter at breast height of individuals
-<<<<<<< HEAD
-=======
-        validate: Boolean flag to suppress argument validation
->>>>>>> 49c8b35e
+        validate: Boolean flag to suppress argument validation
     """
     if validate:
         _validate_t_model_args(pft_args=[a_hd], size_args=[dbh, stem_height])
@@ -158,10 +144,7 @@
     rho_s: NDArray[np.float32],
     stem_height: NDArray[np.float32],
     dbh: NDArray[np.float32],
-<<<<<<< HEAD
-=======
-    validate: bool = True,
->>>>>>> 49c8b35e
+    validate: bool = True,
 ) -> NDArray[np.float32]:
     r"""Calculate stem mass under the T Model.
 
@@ -177,10 +160,7 @@
         rho_s: Wood density of the PFT
         stem_height: Stem height of individuals
         dbh: Diameter at breast height of individuals
-<<<<<<< HEAD
-=======
-        validate: Boolean flag to suppress argument validation
->>>>>>> 49c8b35e
+        validate: Boolean flag to suppress argument validation
     """
     if validate:
         _validate_t_model_args(pft_args=[rho_s], size_args=[dbh, stem_height])
