"""The ``t_model`` module provides the basic scaling relationships of the T Model
:cite:`Li:2014bc`:. This provides scaling relationships using the plant functional type
traits defined in the :mod:`~pyrealm.demography.flora` module and the diameter at breast
height of individual stems to define the stem geometry, masses, respiration and hence
calculate stem growth given net primary productivity.
"""  # noqa: D205

import numpy as np
from numpy.typing import NDArray

from pyrealm.core.utilities import check_input_shapes


def _validate_t_model_args(pft_args: list[NDArray], size_args: list[NDArray]) -> None:
    """Shared validation for T model function inputs.

    Args:
        pft_args: A list of row arrays representing trait values
        size_args: A list of arrays representing stem sizes at which to evaluate
            functions.
    """

    try:
        pft_args_shape = check_input_shapes(*pft_args)
    except ValueError:
        raise ValueError("PFT trait values are not of equal length")

    try:
        size_args_shape = check_input_shapes(*size_args)
    except ValueError:
        raise ValueError("Size arrays are not of equal length")

    if len(pft_args_shape) > 1:
        raise ValueError("T model functions only accept 1D arrays of PFT trait values")

    try:
        _ = np.broadcast_shapes(pft_args_shape, size_args_shape)
    except ValueError:
        raise ValueError("PFT and size inputs to T model function are not compatible.")


def calculate_heights(
    h_max: NDArray[np.float32], a_hd: NDArray[np.float32], dbh: NDArray[np.float32]
) -> NDArray[np.float32]:
    r"""Calculate tree height under the T Model.

    The height of trees (:math:`H`) are calculated from individual diameters at breast
    height (:math:`D`), along with the maximum height (:math:`H_{m}`) and initial slope
    of the height/diameter relationship (:math:`a`) of the plant functional types
    :cite:p:`{Equation 4, }Li:2014bc`:

    .. math::

         H = H_{m}  \left(1 - \exp(-a \cdot D / H_{m})\right)

    Args:
        h_max: Maximum height of the PFT
        a_hd: Initial slope of the height/diameter relationship of the PFT
        dbh: Diameter at breast height of individuals
    """

    return h_max * (1 - np.exp(-a_hd * dbh / h_max))


def calculate_crown_areas(
<<<<<<< HEAD
    ca_ratio: Series, a_hd: Series, dbh: Series, stem_height: Series
) -> Series:
=======
    ca_ratio: NDArray[np.float32],
    a_hd: NDArray[np.float32],
    dbh: NDArray[np.float32],
    height: NDArray[np.float32],
) -> NDArray[np.float32]:
>>>>>>> f291ebfa
    r"""Calculate tree crown area under the T Model.

    The tree crown area (:math:`A_{c}`)is calculated from individual diameters at breast
    height (:math:`D`) and stem height (:math:`H`), along with the crown area ratio
    (:math:`c`)and the initial slope of the height/diameter relationship (:math:`a`) of
    the plant functional type :cite:p:`{Equation 8, }Li:2014bc`:

    .. math::

        A_{c} =\frac{\pi c}{4 a} D H


    Args:
        ca_ratio: Crown area ratio of the PFT
        a_hd: Initial slope of the height/diameter relationship of the PFT
        dbh: Diameter at breast height of individuals
        stem_height: Stem height of individuals
    """

    return ((np.pi * ca_ratio) / (4 * a_hd)) * dbh * stem_height


<<<<<<< HEAD
def calculate_crown_fractions(a_hd: Series, stem_height: Series, dbh: Series) -> Series:
=======
def calculate_crown_fractions(
    a_hd: NDArray[np.float32], height: NDArray[np.float32], dbh: NDArray[np.float32]
) -> NDArray[np.float32]:
>>>>>>> f291ebfa
    r"""Calculate tree crown fraction under the T Model.

    The crown fraction (:math:`f_{c}`)is calculated from individual diameters at breast
    height and stem height (:math:`D`), along with the initial slope of the height /
    diameter relationship (:math:`a`) of the plant functional type
    :cite:p:`{Equation 11, }Li:2014bc`:

    .. math::

        \frac{H}{a D}

    Args:
        a_hd: Initial slope of the height/diameter relationship of the PFT
        stem_height: Stem height of individuals
        dbh: Diameter at breast height of individuals
    """

    return stem_height / (a_hd * dbh)


<<<<<<< HEAD
def calculate_stem_masses(rho_s: Series, stem_height: Series, dbh: Series) -> Series:
=======
def calculate_stem_masses(
    rho_s: NDArray[np.float32], height: NDArray[np.float32], dbh: NDArray[np.float32]
) -> NDArray[np.float32]:
>>>>>>> f291ebfa
    r"""Calculate stem mass under the T Model.

    The stem mass (:math:`W_{s}`) is calculated from individual diameters at breast
    height (:math:`D`) and stem height (:math:`H`), along with the wood density
    (:math:`\rho_s`)of the plant functional type :cite:p:`{Equation 6, }Li:2014bc`:

    .. math::

        W_s = (\pi / 8) \rho_s D^2 H

    Args:
        rho_s: Wood density of the PFT
        stem_height: Stem height of individuals
        dbh: Diameter at breast height of individuals
    """

    return (np.pi / 8) * rho_s * (dbh**2) * stem_height


def calculate_foliage_masses(
    sla: NDArray[np.float32], lai: NDArray[np.float32], crown_area: NDArray[np.float32]
) -> NDArray[np.float32]:
    r"""Calculate foliage mass under the T Model.

    The foliage mass (:math:`W_{f}`) is calculated from the crown area (:math:`A_{c}`),
    along with the specific leaf area (:math:`\sigma`) and leaf area index (:math:`L`)
    of the plant functional type :cite:p:`Li:2014bc`.

    .. math::

        W_f = (1 / \sigma) A_c L

    Args:
        sla: Specific leaf area of the PFT
        lai: Leaf area index of the PFT
        crown_area: Crown area of individuals
    """

    return crown_area * lai * (1 / sla)


def calculate_sapwood_masses(
<<<<<<< HEAD
    rho_s: Series,
    ca_ratio: Series,
    stem_height: Series,
    crown_area: Series,
    crown_fraction: Series,
) -> Series:
=======
    rho_s: NDArray[np.float32],
    ca_ratio: NDArray[np.float32],
    height: NDArray[np.float32],
    crown_area: NDArray[np.float32],
    crown_fraction: NDArray[np.float32],
) -> NDArray[np.float32]:
>>>>>>> f291ebfa
    r"""Calculate sapwood mass under the T Model.

    The sapwood mass (:math:`W_{\cdot s}`) is calculated from the individual crown area
    (:math:`A_{c}`), height :math:`H` and canopy fraction (:math:`f_{c}`) along with the
    wood density (:math:`\rho_s`) and crown area ratio :math:`A_{c}` of the  plant
    functional type :cite:p:`{Equation 14, }Li:2014bc`.

    .. math::

        W_{\cdot s} = \frac{A_c \rho_s H (1 - f_c / 2)}{c}

    Args:
        rho_s: Wood density of the PFT
        ca_ratio: Crown area ratio of the PFT
        stem_height: Stem height of individuals
        crown_area: Crown area of individuals
        crown_fraction: Crown fraction of individuals
    """

    return crown_area * rho_s * stem_height * (1 - crown_fraction / 2) / ca_ratio


def calculate_whole_crown_gpp(
    potential_gpp: NDArray[np.float32],
    crown_area: NDArray[np.float32],
    par_ext: NDArray[np.float32],
    lai: NDArray[np.float32],
) -> NDArray[np.float32]:
    r"""Calculate whole crown gross primary productivity.

    This function calculates individual GPP across the whole crown, given  the
    individual potential gross primary productivity (GPP) per metre squared
    (:math:`P_0`) and crown area (:math:`A_c`), along with the leaf area index
    (:math:`L`) and the extinction coefficient (:math:`k`) of the plant functional type
    :cite:p:`{Equation 12, }Li:2014bc`.

    .. math::

        P = P_0 A_c (1 - e^{-kL})

    Args:
        potential_gpp: Potential GPP per metre squared
        crown_area: The crown area in metres squared
        par_ext: The extinction coefficient
        lai: The leaf area index
    """

    return potential_gpp * crown_area * (1 - np.exp(-(par_ext * lai)))


def calculate_sapwood_respiration(
    resp_s: NDArray[np.float32], sapwood_mass: NDArray[np.float32]
) -> NDArray[np.float32]:
    r"""Calculate sapwood respiration.

    Calculates the total sapwood respiration (:math:`R_{\cdot s}`) given the individual
    sapwood mass (:math:`W_{\cdot s}`) and the sapwood respiration rate of the plant
    functional type (:math:`r_{s}`) :cite:p:`{see Equation 13, }Li:2014bc`.

    .. math::
         R_{\cdot s} = W_{\cdot s} \, r_s

    Args:
        resp_s: The sapwood respiration rate
        sapwood_mass: The individual sapwood mass
    """
    return sapwood_mass * resp_s


def calculate_foliar_respiration(
    resp_f: NDArray[np.float32], whole_crown_gpp: NDArray[np.float32]
) -> NDArray[np.float32]:
    r"""Calculate foliar respiration.

    Calculates the total foliar respiration (:math:`R_{f}`) given the individual crown
    GPP (:math:`P`) and the foliar respiration rate of the plant functional type
    (:math:`r_{f}`). :cite:t:`Li:2014bc` remove foliar respiration as a constant
    proportion of potential GPP before calculating GPP for the crown, but ``pyrealm``
    treats this proportion as part of the definition of plant functional types.

    .. math::
         R_{f} = P \, r_f

    Args:
        resp_f: The foliar respiration rate
        whole_crown_gpp: The individual whole crown GPP.
    """
    return whole_crown_gpp * resp_f


def calculate_fine_root_respiration(
    zeta: NDArray[np.float32],
    sla: NDArray[np.float32],
    resp_r: NDArray[np.float32],
    foliage_mass: NDArray[np.float32],
) -> NDArray[np.float32]:
    r"""Calculate foliar respiration.

    Calculates the total fine root respiration (:math:`R_{r}`) given the individual
    foliage mass (:math:`W_f`), along with the fine root respiration rate (:math:`r_r`),
    the ratio of fine root mass to foliage area (:math:`\zeta`) and the specific leaf
    area (:math:`\sigma`) :cite:p:`{see Equation 13, }Li:2014bc`

    .. math::
         R_{r} = \zeta \sigma W_f r_r

    Args:
        zeta: The ratio of fine root mass to foliage area of the PFT.
        sla: The specific leaf area of the PFT.
        resp_r: The respiration rate of fine roots of the PFT.
        foliage_mass: The individual foliage mass.
    """

    return zeta * sla * foliage_mass * resp_r


def calculate_net_primary_productivity(
    yld: NDArray[np.float32],
    whole_crown_gpp: NDArray[np.float32],
    foliar_respiration: NDArray[np.float32],
    fine_root_respiration: NDArray[np.float32],
    sapwood_respiration: NDArray[np.float32],
) -> NDArray[np.float32]:
    r"""Calculate net primary productivity.

    The net primary productivity (NPP, :math:`P_{net}`) is calculated as a plant
    functional type specific yield proportion (:math:`y`) of the total GPP (:math:`P`)
    for the individual minus respiration (:math:`R_m`), as the sum of the respiration
    costs for foliage  (:math:`R_f`), fine roots  (:math:`R_r`) and sapwood
    (:math:`R_s`).

    .. math::
        P_{net} = y (P - R_m) = y (P - W_{\cdot s} r_s - \zeta \sigma W_f r_r - P r_f)

    Note that this differs from Equation 13 of :cite:t:`Li:2014bc`, which does not
    include a term for foliar respiration. This is because :cite:t:`Li:2014bc` remove
    foliar respiration as a fixed proportion of potential GPP as the first step in their
    calculations. The approach here is equivalent but allows the foliar respiration to
    vary between plant functional types.

    Args:
        yld: The yield proportion.
        whole_crown_gpp: The total GPP for the crown.
        foliar_respiration: The total foliar respiration.
        fine_root_respiration: The total fine root respiration
        sapwood_respiration: The total sapwood respiration.
    """

    return yld * (
        whole_crown_gpp
        - foliar_respiration
        - fine_root_respiration
        - sapwood_respiration
    )


def calculate_foliage_and_fine_root_turnover(
    sla: NDArray[np.float32],
    zeta: NDArray[np.float32],
    tau_f: NDArray[np.float32],
    tau_r: NDArray[np.float32],
    foliage_mass: NDArray[np.float32],
) -> NDArray[np.float32]:
    r"""Calculate turnover costs.

    This function calculates the costs associated with the turnover of fine roots and
    foliage. This is calculated from the total foliage mass of individuals
    (:math:`W_f`), along with the specific leaf area (:math:`\sigma`) and fine root mass
    to foliar area ratio (:math:`\zeta`) and the turnover times of foliage
    (:math:`\tau_f`) and fine roots (:math:`\tau_r`) of the plant functional type
    :cite:p:`{see Equation 15, }Li:2014bc`.

    .. math::

        T = W_f \left( \frac{1}{\tau_f} + \frac{\sigma \zeta}{\tau_f} \right)

    Args:
        sla: The specific leaf area
        zeta: The ratio of fine root mass to foliage area.
        tau_f: The turnover time of foliage
        tau_r: The turnover time of fine roots
        foliage_mass: The foliage mass
    """

    return foliage_mass * ((1 / tau_f) + (sla * zeta / tau_r))


def calculate_growth_increments(
    rho_s: NDArray[np.float32],
    a_hd: NDArray[np.float32],
    h_max: NDArray[np.float32],
    lai: NDArray[np.float32],
    ca_ratio: NDArray[np.float32],
    sla: NDArray[np.float32],
    zeta: NDArray[np.float32],
    npp: NDArray[np.float32],
    turnover: NDArray[np.float32],
    dbh: NDArray[np.float32],
    height: NDArray[np.float32],
) -> tuple[NDArray[np.float32], NDArray[np.float32], NDArray[np.float32]]:
    r"""Calculate growth increments.

    Given an estimate of net primary productivity (:math:`P_{net}`), less associated  
    turnover costs (:math:`T`), the remaining productivity can be allocated to growth
    and hence estimate resulting increments :cite:`Li:2014bc` in:
    
    * the stem diameter (:math:`\Delta D`),
    * the stem mass (:math:`\Delta W_s`), and 
    * the foliar mass (:math:`\Delta W_f`). 
        
        
    The stem diameter increment can be calculated using the available productivity for
    growth and the rates of change in stem (:math:`\textrm{d}W_s / \textrm{d}t`) and
    foliar masses (:math:`\textrm{d}W_f / \textrm{d}t`): 

    .. math::

        \Delta D = \frac{P_{net} - T}{ \textrm{d}W_s / \textrm{d}t  +
             \textrm{d}W_f / \textrm{d}t}

    The rates of change in stem and foliar mass can be calculated as:

    .. math::
      :nowrap:

      \[
        \begin{align*}
            \textrm{d}W_s / \textrm{d}t &= \frac{\pi}{8} \rho_s D
                \left(a D \left(1 - \frac{H}{H_{m}} + 2 H \right) \right) \\

            \textrm{d}W_f / \textrm{d}t &= L \frac{\pi c}{4 a} \left(a D \left( 1 -
                \frac{H}{H_{m}} + H \right) \right) \frac{1}{\sigma + \zeta}
        \end{align*}
      \]

    given the current stem diameter (:math:`D`) and height (:math:`H`) and the following
    plant functional type traits:

    * the specific leaf area (:math:`\sigma`),
    * the leaf area index (:math:`L`),
    * the wood  density of the PFT (:math:`\rho_s`),
    * the maximum height (:math:`H_{m}`),
    * the initial slope of the height/diameter relationship (:math:`a`),
    * the crown area ratio (:math:`c`), and
    * the ratio of fine root mass to leaf area (:math:`\zeta`).

    The resulting incremental changes in stem mass and foliar mass can then be
    calculated as:

    .. math::
      :nowrap:

      \[
        \begin{align*}
        \Delta W_s &=  \textrm{d}W_s / \textrm{d}t \, \Delta D\\
        \Delta W_f &=  \textrm{d}W_f / \textrm{d}t \, \Delta D
        \end{align*}
      \]

    Args:
        rho_s: Wood density of the PFT
        a_hd: Initial slope of the height/diameter relationship of the PFT
        h_max: Maximum height of the PFT
        lai: Leaf area index of the PFT
        ca_ratio: Crown area ratio of the PFT
        sla: Specific leaf area of the PFT
        zeta: The ratio of fine root mass to foliage area of the PFT
        npp: Net primary productivity of individuals
        turnover: Fine root and foliage turnover cost of individuals
        dbh: Diameter at breast height of individuals
        height: Stem height of individuals
    """
    # Rates of change in stem and foliar
    dWsdt = np.pi / 8 * rho_s * dbh * (a_hd * dbh * (1 - (height / h_max)) + 2 * height)

    dWfdt = (
        lai
        * ((np.pi * ca_ratio) / (4 * a_hd))
        * (a_hd * dbh * (1 - height / h_max) + height)
        * (1 / sla + zeta)
    )

    # Increment of diameter at breast height
    delta_d = (npp - turnover) / (dWsdt + dWfdt)

<<<<<<< HEAD
    return (delta_d, dWsdt * delta_d, dWfdt * delta_d)
=======
    return (delta_d, dWsdt * delta_d, dWfdt * delta_d)


def calculate_canopy_q_m(m: float, n: float) -> float:
    """Calculate a q_m value.

    The value of q_m is a constant canopy scaling parameter derived from the ``m`` and
    ``n`` attributes defined for a plant functional type.

    Args:
        m: Canopy shape parameter
        n: Canopy shape parameter
    """
    return (
        m
        * n
        * ((n - 1) / (m * n - 1)) ** (1 - 1 / n)
        * (((m - 1) * n) / (m * n - 1)) ** (m - 1)
    )


def calculate_canopy_z_max_proportion(m: float, n: float) -> float:
    r"""Calculate the z_m proportion.

    The z_m proportion (:math:`p_{zm}`) is the constant proportion of stem height at
    which the maximum crown radius is found for a given plant functional type.

    .. math::

        p_{zm} = \left(\dfrac{n-1}{m n -1}\right)^ {\tfrac{1}{n}}

    Args:
        m: Canopy shape parameter
        n: Canopy shape parameter
    """

    return ((n - 1) / (m * n - 1)) ** (1 / n)


def calculate_canopy_z_max(
    z_max_prop: NDArray[np.float32], height: NDArray[np.float32]
) -> NDArray[np.float32]:
    r"""Calculate height of maximum crown radius.

    The height of the maximum crown radius (:math:`z_m`) is derived from the canopy
    shape parameters (:math:`m,n`) and the resulting fixed proportion (:math:`p_{zm}`)
    for plant functional types. These shape parameters are defined as part of the
    extension of the T Model presented by :cite:t:`joshi:2022a`.

    The value :math:`z_m` is the height above ground where the largest canopy radius is
    found, given the proportion and the estimated stem height (:math:`H`) of
    individuals.

    .. math::

        z_m = p_{zm} H

    Args:
        z_max_prop: Canopy shape parameter of the PFT
        height: Crown area of individuals
    """

    return height * z_max_prop


def calculate_canopy_r0(
    q_m: NDArray[np.float32], crown_area: NDArray[np.float32]
) -> NDArray[np.float32]:
    r"""Calculate scaling factor for height of maximum crown radius.

    This scaling factor (:math:`r_0`) is derived from the canopy shape parameters
    (:math:`m,n,q_m`) for plant functional types and the estimated crown area
    (:math:`A_c`) of individuals. The shape parameters are defined as part of the
    extension of the T Model presented by :cite:t:`joshi:2022a` and :math:`r_0` is used
    to scale the crown area such that the crown area at the  maximum crown radius fits
    the expectations of the T Model.

    .. math::

        r_0 = 1/q_m  \sqrt{A_c / \pi}

    Args:
        q_m: Canopy shape parameter of the PFT
        crown_area: Crown area of individuals
    """
    # Scaling factor to give expected A_c (crown area) at
    # z_m (height of maximum crown radius)

    return 1 / q_m * np.sqrt(crown_area / np.pi)


def calculate_relative_canopy_radii(
    z: float,
    height: NDArray[np.float32],
    m: NDArray[np.float32],
    n: NDArray[np.float32],
) -> NDArray[np.float32]:
    r"""Calculate relative canopy radius at a given height.

    The canopy shape parameters ``m`` and ``n`` define the vertical distribution of
    canopy along the stem. For a stem of a given total height, this function calculates
    the relative canopy radius at a given height :math:`z`:

    .. math::

        q(z) = m n \left(\dfrac{z}{H}\right) ^ {n -1}
        \left( 1 - \left(\dfrac{z}{H}\right) ^ n \right)^{m-1}

    Args:
        z: Height at which to calculate relative radius
        height: Total height of individual stem
        m: Canopy shape parameter of PFT
        n: Canopy shape parameter of PFT
    """

    z_over_height = z / height

    return m * n * z_over_height ** (n - 1) * (1 - z_over_height**n) ** (m - 1)
>>>>>>> f291ebfa
<|MERGE_RESOLUTION|>--- conflicted
+++ resolved
@@ -63,16 +63,11 @@
 
 
 def calculate_crown_areas(
-<<<<<<< HEAD
-    ca_ratio: Series, a_hd: Series, dbh: Series, stem_height: Series
-) -> Series:
-=======
     ca_ratio: NDArray[np.float32],
     a_hd: NDArray[np.float32],
     dbh: NDArray[np.float32],
-    height: NDArray[np.float32],
-) -> NDArray[np.float32]:
->>>>>>> f291ebfa
+    stem_height: NDArray[np.float32],
+) -> NDArray[np.float32]:
     r"""Calculate tree crown area under the T Model.
 
     The tree crown area (:math:`A_{c}`)is calculated from individual diameters at breast
@@ -95,13 +90,11 @@
     return ((np.pi * ca_ratio) / (4 * a_hd)) * dbh * stem_height
 
 
-<<<<<<< HEAD
-def calculate_crown_fractions(a_hd: Series, stem_height: Series, dbh: Series) -> Series:
-=======
 def calculate_crown_fractions(
-    a_hd: NDArray[np.float32], height: NDArray[np.float32], dbh: NDArray[np.float32]
-) -> NDArray[np.float32]:
->>>>>>> f291ebfa
+    a_hd: NDArray[np.float32],
+    stem_height: NDArray[np.float32],
+    dbh: NDArray[np.float32],
+) -> NDArray[np.float32]:
     r"""Calculate tree crown fraction under the T Model.
 
     The crown fraction (:math:`f_{c}`)is calculated from individual diameters at breast
@@ -122,13 +115,11 @@
     return stem_height / (a_hd * dbh)
 
 
-<<<<<<< HEAD
-def calculate_stem_masses(rho_s: Series, stem_height: Series, dbh: Series) -> Series:
-=======
 def calculate_stem_masses(
-    rho_s: NDArray[np.float32], height: NDArray[np.float32], dbh: NDArray[np.float32]
-) -> NDArray[np.float32]:
->>>>>>> f291ebfa
+    rho_s: NDArray[np.float32],
+    stem_height: NDArray[np.float32],
+    dbh: NDArray[np.float32],
+) -> NDArray[np.float32]:
     r"""Calculate stem mass under the T Model.
 
     The stem mass (:math:`W_{s}`) is calculated from individual diameters at breast
@@ -171,21 +162,12 @@
 
 
 def calculate_sapwood_masses(
-<<<<<<< HEAD
-    rho_s: Series,
-    ca_ratio: Series,
-    stem_height: Series,
-    crown_area: Series,
-    crown_fraction: Series,
-) -> Series:
-=======
     rho_s: NDArray[np.float32],
     ca_ratio: NDArray[np.float32],
-    height: NDArray[np.float32],
+    stem_height: NDArray[np.float32],
     crown_area: NDArray[np.float32],
     crown_fraction: NDArray[np.float32],
 ) -> NDArray[np.float32]:
->>>>>>> f291ebfa
     r"""Calculate sapwood mass under the T Model.
 
     The sapwood mass (:math:`W_{\cdot s}`) is calculated from the individual crown area
@@ -471,125 +453,4 @@
     # Increment of diameter at breast height
     delta_d = (npp - turnover) / (dWsdt + dWfdt)
 
-<<<<<<< HEAD
-    return (delta_d, dWsdt * delta_d, dWfdt * delta_d)
-=======
-    return (delta_d, dWsdt * delta_d, dWfdt * delta_d)
-
-
-def calculate_canopy_q_m(m: float, n: float) -> float:
-    """Calculate a q_m value.
-
-    The value of q_m is a constant canopy scaling parameter derived from the ``m`` and
-    ``n`` attributes defined for a plant functional type.
-
-    Args:
-        m: Canopy shape parameter
-        n: Canopy shape parameter
-    """
-    return (
-        m
-        * n
-        * ((n - 1) / (m * n - 1)) ** (1 - 1 / n)
-        * (((m - 1) * n) / (m * n - 1)) ** (m - 1)
-    )
-
-
-def calculate_canopy_z_max_proportion(m: float, n: float) -> float:
-    r"""Calculate the z_m proportion.
-
-    The z_m proportion (:math:`p_{zm}`) is the constant proportion of stem height at
-    which the maximum crown radius is found for a given plant functional type.
-
-    .. math::
-
-        p_{zm} = \left(\dfrac{n-1}{m n -1}\right)^ {\tfrac{1}{n}}
-
-    Args:
-        m: Canopy shape parameter
-        n: Canopy shape parameter
-    """
-
-    return ((n - 1) / (m * n - 1)) ** (1 / n)
-
-
-def calculate_canopy_z_max(
-    z_max_prop: NDArray[np.float32], height: NDArray[np.float32]
-) -> NDArray[np.float32]:
-    r"""Calculate height of maximum crown radius.
-
-    The height of the maximum crown radius (:math:`z_m`) is derived from the canopy
-    shape parameters (:math:`m,n`) and the resulting fixed proportion (:math:`p_{zm}`)
-    for plant functional types. These shape parameters are defined as part of the
-    extension of the T Model presented by :cite:t:`joshi:2022a`.
-
-    The value :math:`z_m` is the height above ground where the largest canopy radius is
-    found, given the proportion and the estimated stem height (:math:`H`) of
-    individuals.
-
-    .. math::
-
-        z_m = p_{zm} H
-
-    Args:
-        z_max_prop: Canopy shape parameter of the PFT
-        height: Crown area of individuals
-    """
-
-    return height * z_max_prop
-
-
-def calculate_canopy_r0(
-    q_m: NDArray[np.float32], crown_area: NDArray[np.float32]
-) -> NDArray[np.float32]:
-    r"""Calculate scaling factor for height of maximum crown radius.
-
-    This scaling factor (:math:`r_0`) is derived from the canopy shape parameters
-    (:math:`m,n,q_m`) for plant functional types and the estimated crown area
-    (:math:`A_c`) of individuals. The shape parameters are defined as part of the
-    extension of the T Model presented by :cite:t:`joshi:2022a` and :math:`r_0` is used
-    to scale the crown area such that the crown area at the  maximum crown radius fits
-    the expectations of the T Model.
-
-    .. math::
-
-        r_0 = 1/q_m  \sqrt{A_c / \pi}
-
-    Args:
-        q_m: Canopy shape parameter of the PFT
-        crown_area: Crown area of individuals
-    """
-    # Scaling factor to give expected A_c (crown area) at
-    # z_m (height of maximum crown radius)
-
-    return 1 / q_m * np.sqrt(crown_area / np.pi)
-
-
-def calculate_relative_canopy_radii(
-    z: float,
-    height: NDArray[np.float32],
-    m: NDArray[np.float32],
-    n: NDArray[np.float32],
-) -> NDArray[np.float32]:
-    r"""Calculate relative canopy radius at a given height.
-
-    The canopy shape parameters ``m`` and ``n`` define the vertical distribution of
-    canopy along the stem. For a stem of a given total height, this function calculates
-    the relative canopy radius at a given height :math:`z`:
-
-    .. math::
-
-        q(z) = m n \left(\dfrac{z}{H}\right) ^ {n -1}
-        \left( 1 - \left(\dfrac{z}{H}\right) ^ n \right)^{m-1}
-
-    Args:
-        z: Height at which to calculate relative radius
-        height: Total height of individual stem
-        m: Canopy shape parameter of PFT
-        n: Canopy shape parameter of PFT
-    """
-
-    z_over_height = z / height
-
-    return m * n * z_over_height ** (n - 1) * (1 - z_over_height**n) ** (m - 1)
->>>>>>> f291ebfa
+    return (delta_d, dWsdt * delta_d, dWfdt * delta_d)