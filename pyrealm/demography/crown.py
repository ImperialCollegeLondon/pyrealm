"""A set of functions implementing the crown shape and vertical leaf distribution model
used in PlantFATE :cite:t:`joshi:2022a`.
"""  # noqa: D205

from dataclasses import InitVar, dataclass, field
from typing import ClassVar

import numpy as np
from numpy.typing import NDArray

from pyrealm.core.utilities import check_input_shapes
from pyrealm.demography.core import PandasExporter
from pyrealm.demography.flora import Flora, StemTraits
from pyrealm.demography.t_model_functions import StemAllometry


def _validate_z_qz_args(
    z: NDArray[np.float64],
    stem_properties: list[NDArray[np.float64]],
    q_z: NDArray[np.float64] | None = None,
) -> None:
    """Shared validation of for crown function arguments.

    Several of the crown functions in this module require a vertical height (``z``)
    argument and, in some cases, the relative crown radius (``q_z``) at that height.
    These arguments need to have shapes that are congruent with each other and with the
    arrays providing stem properties for which values are calculated.

    This function provides the following validation checks (see also the documentation
    of accepted shapes for ``z`` in
    :meth:`~pyrealm.demography.crown.calculate_relative_crown_radius_at_z`).

    * Stem properties are identically shaped row (1D) arrays.
    * The ``z`` argument is then one of:
        * a scalar arrays (i.e. np.array(42) or np.array([42])),
        * a row array with identical shape to the stem properties, or
        * a column vector array (i.e. with shape ``(N, 1)``).
    * If ``q_z`` is provided then:
        * if ``z`` is a row array, ``q_z`` must then have identical shape, or
        * if ``z`` is a column array ``(N, 1)``, ``q_z`` must then have shape ``(N,
          n_stem_properties``).

    Args:
        z: An array input to the ``z`` argument of a crown function.
        stem_properties: A list of array inputs representing stem properties.
        q_z: An optional array input to the ``q_z`` argument of a crown function.
    """

    # Check the stem properties
    try:
        stem_shape = check_input_shapes(*stem_properties)
    except ValueError:
        raise ValueError("Stem properties are not of equal size")

    if len(stem_shape) > 1:
        raise ValueError("Stem properties are not row arrays")

    # Record the number of stems
    n_stems = stem_shape[0]

    # Trap error conditions for z array
    if z.size == 1:
        pass
    elif (z.ndim == 1) and (z.shape != stem_shape):
        raise ValueError(
            f"The z argument is a row array (shape: {z.shape}) but is not congruent "
            f"with the cohort data (shape: {stem_shape})."
        )
    elif (z.ndim == 2) and (z.shape[1] != 1):
        raise ValueError(
            f"The z argument is two dimensional (shape: {z.shape}) but is "
            "not a column array."
        )
    elif z.ndim > 2:
        raise ValueError(
            f"The z argument (shape: {z.shape}) is not a row or column vector array"
        )

    # Now test q_z congruence with z if provided
    if q_z is not None:
        if q_z.shape == z.shape:
            pass
        elif ((z.size == 1) or (z.ndim == 1)) and (q_z.shape != stem_shape):
            raise ValueError(
                f"The q_z argument (shape: {q_z.shape}) is not a row array "
                f"matching stem properties (shape: {stem_shape})"
            )
        elif (z.ndim == 2) and (q_z.shape != (z.size, n_stems)):
            raise ValueError(
                f"The q_z argument (shape: {q_z.shape}) is not a 2D array congruent "
                f"with the broadcasted shape of the z argument (shape: {z.shape}) "
                f"and stem property arguments (shape: {stem_shape})"
            )

    return


def calculate_relative_crown_radius_at_z(
    z: NDArray[np.float64],
    stem_height: NDArray[np.float64],
    m: NDArray[np.float64],
    n: NDArray[np.float64],
    validate: bool = True,
) -> NDArray[np.float64]:
    r"""Calculate relative crown radius at a given height.

    The crown shape parameters ``m`` and ``n`` define the vertical distribution of
    crown along the stem. For a stem of a given total height, this function calculates
    the relative crown radius at a given height :math:`z`:

    .. math::

        q(z) = m n \left(\dfrac{z}{H}\right) ^ {n -1}
        \left( 1 - \left(\dfrac{z}{H}\right) ^ n \right)^{m-1}

    This function calculates :math:`q(z)` across a set of stems: the ``stem_height``,
    ``m`` and ``n`` arguments should be one-dimensional arrays ('row vectors') of equal
    length :math:`I`.  The value for ``z`` is then an array of heights, with one of the
    following shapes:

    1. A scalar array: :math:`q(z)` is found for all stems at the same height and the
       return value is a 1D array of length :math:`I`.
    2. A row vector of length :math:`I`: :math:`q(z)` is found for all stems at
       stem-specific heights and the return value is again a 1D array of length
       :math:`I`.
    3. A column vector of length :math:`J`, that is a 2 dimensional array of shape
       (:math:`J`, 1). This allows :math:`q(z)` to be calculated efficiently for a set
       of heights for all stems and return a 2D array of shape (:math:`J`, :math:`I`).

    Args:
        z: Height at which to calculate relative radius
        stem_height: Total height of individual stem
        m: Canopy shape parameter of PFT
        n: Canopy shape parameter of PFT
        validate: Boolean flag to suppress argument validation.
    """

    if validate:
        _validate_z_qz_args(z=z, stem_properties=[stem_height, m, n])

    z_over_height = z / stem_height

    return m * n * z_over_height ** (n - 1) * (1 - z_over_height**n) ** (m - 1)


def calculate_crown_radius(
    q_z: NDArray[np.float64],
    r0: NDArray[np.float64],
    validate: bool = True,
) -> NDArray[np.float64]:
    r"""Calculate crown radius from relative crown radius and crown r0.

    The relative crown radius (:math:`q(z)`) at a given height :math:`z` describes the
    vertical profile of the crown shape, but only varies with the ``m`` and ``n`` shape
    parameters and the stem height. The actual crown radius at a given height
    (:math:`r(z)`) needs to be scaled using :math:`r_0` such that the maximum crown area
    equals the expected crown area given the crown area ratio traiit for the plant
    functional type:

    .. math::

        r(z) = r_0 q(z)

    This function calculates :math:`r(z)` given estimated ``r0`` and an array of
    relative radius values.

    Args:
        q_z: An array of relative crown radius values
        r0:  An array of crown radius scaling factor values
        validate: Boolean flag to suppress argument validation.
    """

    # TODO - think about validation here. qz must be row array or 2D (N, n_pft)

    return r0 * q_z


def calculate_stem_projected_crown_area_at_z(
    z: NDArray[np.float64],
    q_z: NDArray[np.float64],
    stem_height: NDArray[np.float64],
    crown_area: NDArray[np.float64],
    q_m: NDArray[np.float64],
    z_max: NDArray[np.float64],
    validate: bool = True,
) -> NDArray[np.float64]:
    """Calculate stem projected crown area above a given height.

    This function calculates the projected crown area of a set of stems with given
    properties at a set of vertical heights. The stem properties are given in the
    arguments ``stem_height``,``crown_area``,``q_m`` and ``z_max``, which must be
    one-dimensional arrays ('row vectors') of equal length. The array of vertical
    heights ``z`` accepts a range of input shapes (see
    :meth:`~pyrealm.demography.crown.calculate_relative_crown_radius_at_z`
    ) and this function then also requires the expected relative stem radius (``q_z``)
    calculated from those heights.

    Args:
        z: Vertical height at which to estimate crown area
        q_z: Relative crown radius at those heights
        crown_area: Crown area of each stem
        stem_height: Stem height of each stem
        q_m: Canopy shape parameter ``q_m``` for each stem
        z_max: Height of maximum crown radius for each stem
        validate: Boolean flag to suppress argument validation.
    """

    if validate:
        _validate_z_qz_args(
            z=z, stem_properties=[stem_height, crown_area, q_m, z_max], q_z=q_z
        )

    # Calculate A_p
    # Calculate Ap given z > zm
    A_p = crown_area * (q_z / q_m) ** 2
    # Set Ap = Ac where z <= zm
    A_p = np.where(z <= z_max, crown_area, A_p)
    # Set Ap = 0 where z > H
    A_p = np.where(z > stem_height, 0, A_p)

    return A_p


def calculate_stem_projected_leaf_area_at_z(
    z: NDArray[np.float64],
    q_z: NDArray[np.float64],
    stem_height: NDArray[np.float64],
    crown_area: NDArray[np.float64],
    f_g: NDArray[np.float64],
    q_m: NDArray[np.float64],
    z_max: NDArray[np.float64],
    validate: bool = True,
) -> NDArray[np.float64]:
    """Calculate projected leaf area above a given height.

    This function calculates the projected leaf area of a set of stems with given
    properties at a set of vertical heights. This differs from crown area in allowing
    for crown openness within the crown of an individual stem that results in the
    displacement of leaf area further down into the crown. The degree of openness is
    controlled by the crown gap fraction property of each stem.

    The stem properties are given in the arguments
    ``stem_height``,``crown_area``,``f_g``,``q_m`` and ``z_max``, which must be
    one-dimensional arrays ('row vectors') of equal length. The array of vertical
    heights ``z`` accepts a range of input shapes (see
    :meth:`~pyrealm.demography.crown.calculate_relative_crown_radius_at_z`
    ) and this function then also requires the expected relative stem radius (``q_z``)
    calculated from those heights.

    Args:
        z: Vertical heights on the z axis.
        q_z: Relative crown radius at heights in z.
        crown_area: Crown area for a stem
        stem_height: Total height of a stem
        f_g: Within crown gap fraction for each stem.
        q_m: Canopy shape parameter ``q_m``` for each stem
        z_max: Height of maximum crown radius for each stem
        validate: Boolean flag to suppress argument validation.
    """

    # NOTE: Although the internals of this function overlap a lot with
    #       calculate_stem_projected_crown_area_at_z, we want that function to be as
    #       lean as possible, as it used within solve_community_projected_crown_area.

    if validate:
        _validate_z_qz_args(
            z=z, stem_properties=[crown_area, stem_height, f_g, q_m, z_max], q_z=q_z
        )

    # Calculate Ac terms
    A_c_terms = crown_area * (q_z / q_m) ** 2

    # Set Acp either side of z_max
    A_cp = np.where(
        z <= z_max,
        crown_area - A_c_terms * f_g,
        A_c_terms * (1 - f_g),
    )
    # Set Ap = 0 where z > H
    A_cp = np.where(z > stem_height, 0, A_cp)

    return A_cp


@dataclass
class CrownProfile(PandasExporter):
    """Calculate vertical crown profiles for stems.

    This method calculates crown profile predictions, given an array of vertical
    heights (``z``) for:

    * relative crown radius,
    * actual crown radius,
    * projected crown area, and
    * projected leaf area.

    The predictions require a set of plant functional types (PFTs) but also the expected
    allometric predictions of stem height, crown area and z_max for an actual stem of a
    given size for each PFT.

    In addition to the variables above, the class can also has properties the calculate
    the projected crown radius and projected leaf radius. These are simply the radii
    that would result in the two projected areas: the values are not directly meaningful
    for calculating canopy models, but can be useful for exploring the behavour of
    projected area on the same linear scale as the crown radius.

    Args:
        stem_traits: A Flora or StemTraits instance providing plant functional trait
            data.
        stem_allometry: A StemAllometry instance setting the stem allometries for the
            crown profile.
        z: An array of vertical height values at which to calculate crown profiles.
        stem_height: A row array providing expected stem height for each PFT.
        crown_area: A row array providing expected crown area for each PFT.
        r0: A row array providing expected r0 for each PFT.
        z_max: A row array providing expected z_max height for each PFT.
    """

<<<<<<< HEAD
    array_attrs: ClassVar[tuple[str, ...]] = (
=======
    var_attr_names: ClassVar[tuple[str, ...]] = (
>>>>>>> d2857ce9
        "relative_crown_radius",
        "crown_radius",
        "projected_crown_area",
        "projected_leaf_area",
        "projected_crown_radius",
        "projected_leaf_radius",
    )

    stem_traits: InitVar[StemTraits | Flora]
    """A Flora or StemTraits instance providing plant functional trait data."""
    stem_allometry: InitVar[StemAllometry]
    """A StemAllometry instance setting the stem allometries for the crown profile."""
<<<<<<< HEAD
    z: NDArray[np.float32]
=======
    z: NDArray[np.float64]
>>>>>>> d2857ce9
    """An array of vertical height values at which to calculate crown profiles."""

    relative_crown_radius: NDArray[np.float64] = field(init=False)
    """An array of the relative crown radius of stems at z heights"""
    crown_radius: NDArray[np.float64] = field(init=False)
    """An array of the actual crown radius of stems at z heights"""
    projected_crown_area: NDArray[np.float64] = field(init=False)
    """An array of the projected crown area of stems at z heights"""
    projected_leaf_area: NDArray[np.float64] = field(init=False)
    """An array of the projected leaf area of stems at z heights"""

    # Information attributes
    _n_pred: int = field(init=False)
    """The number of predictions per stem."""
    _n_stems: int = field(init=False)
    """The number of stems."""

    def __post_init__(
        self,
        stem_traits: StemTraits | Flora,
        stem_allometry: StemAllometry,
    ) -> None:
        """Populate crown profile attributes from the traits, allometry and height."""
        # Calculate relative crown radius
        self.relative_crown_radius = calculate_relative_crown_radius_at_z(
            z=self.z,
            m=stem_traits.m,
            n=stem_traits.n,
            stem_height=stem_allometry.stem_height,
        )

        # Calculate actual radius
        self.crown_radius = calculate_crown_radius(
            q_z=self.relative_crown_radius, r0=stem_allometry.crown_r0
        )

        # Calculate projected crown area
        self.projected_crown_area = calculate_stem_projected_crown_area_at_z(
            z=self.z,
            q_z=self.relative_crown_radius,
            crown_area=stem_allometry.crown_area,
            q_m=stem_traits.q_m,
            stem_height=stem_allometry.stem_height,
            z_max=stem_allometry.crown_z_max,
        )

        # Calculate projected leaf area
        self.projected_leaf_area = calculate_stem_projected_leaf_area_at_z(
            z=self.z,
            q_z=self.relative_crown_radius,
            f_g=stem_traits.f_g,
            q_m=stem_traits.q_m,
            crown_area=stem_allometry.crown_area,
            stem_height=stem_allometry.stem_height,
            z_max=stem_allometry.crown_z_max,
        )

        # Set the number of observations per stem (one if dbh is 1D, otherwise size of
        # the first axis)
        if self.relative_crown_radius.ndim == 1:
            self._n_pred = 1
        else:
            self._n_pred = self.relative_crown_radius.shape[0]

        self._n_stems = stem_traits._n_stems

    def __repr__(self) -> str:
        return (
            f"CrownProfile: Prediction for {self._n_stems} stems "
            f"at {self._n_pred} observations."
        )

    @property
    def projected_crown_radius(self) -> NDArray[np.float32]:
        """An array of the projected crown radius of stems at z heights."""
        return np.sqrt(self.projected_crown_area / np.pi)

    @property
    def projected_leaf_radius(self) -> NDArray[np.float32]:
        """An array of the projected leaf radius of stems at z heights."""
        return np.sqrt(self.projected_leaf_area / np.pi)


def get_crown_xy(
    crown_profile: CrownProfile,
    stem_allometry: StemAllometry,
    attr: str,
    stem_offsets: NDArray[np.float32] | None = None,
    two_sided: bool = True,
    as_xy: bool = False,
) -> list[tuple[NDArray, NDArray]] | list[NDArray]:
    """Extract plotting data from crown profiles.

    A CrownProfile instance contains crown radius and projected area data for a set of
    stems at given heights, but can contain predictions of these attributes above the
    actual heights of some or all of the stems or indeed below ground.

    This function extracts plotting data for a given attribute for each crown that
    includes only the predictions within the height range of the actual stem. It can
    also mirror the values around the vertical midline to provide a two sided canopy
    shape.

    The data are returned as a list with one entry per stem. The default value for each
    entry a tuple of two arrays (height, attribute values) but the `as_xy=True` option
    will return an `(N, 2)` dimensioned XY array suitable for use with
    {class}`~matplotlib.patches.Polygon`.

    Args:
        crown_profile: A crown profile instance
        stem_allometry: The stem allometry instance used to create the crown profile
<<<<<<< HEAD
        attr: The crown profile attribute to plot
=======
        attr: The crown profile attribute to plot (see
            :class:`~pyrealm.demography.crown.CrownProfile`)
>>>>>>> d2857ce9
        stem_offsets: An optional array of offsets to add to the midline of stems.
        two_sided: Should the plotting data show a two sided canopy.
        as_xy: Should the plotting data be returned as a single XY array.

    """

    # Input validation
<<<<<<< HEAD
    if attr not in crown_profile.array_attrs:
=======
    if attr not in crown_profile.var_attr_names:
>>>>>>> d2857ce9
        raise ValueError(f"Unknown crown profile attribute: {attr}")

    # TODO
    # - more validation once the dimensioning has been thought through #317
    # - we're expecting a one d allometry and a 2D profile with multiple heights.

    # Get the attribute and flatten the heights from a column array to one dimensional
    attr_values = getattr(crown_profile, attr)
    z = crown_profile.z.flatten()

    # Orient the data so that lower heights always come first
    if z[0] < z[-1]:
        z = np.flip(z)
        attr_values = np.flip(attr_values, axis=0)

    # Collect the per stem data
    crown_plotting_data: list = []

    for stem_index in np.arange(attr_values.shape[1]):
        # Find the heights and values that fall within the individual stem
        height_is_valid = np.logical_and(
            z <= stem_allometry.stem_height[stem_index], z >= 0
        )
        valid_attr_values: NDArray = attr_values[height_is_valid, stem_index]
        valid_heights: NDArray = z[height_is_valid]

        if two_sided:
            # The values are extended to include the reverse profile as well as the zero
            # value at the stem height
            valid_heights = np.concatenate(
                [
                    np.flip(valid_heights),
                    stem_allometry.stem_height[[stem_index]],
                    valid_heights,
                ]
            )
            valid_attr_values = np.concatenate(
                [-np.flip(valid_attr_values), [0], valid_attr_values]
            )
        else:
            # Only the zero value is added
            valid_heights = np.concatenate(
                [
                    stem_allometry.stem_height[[stem_index]],
                    valid_heights,
                ]
            )
            valid_attr_values = np.concatenate([[0], valid_attr_values])

        # Add offsets if provided
        if stem_offsets is not None:
            valid_attr_values += stem_offsets[stem_index]

        if as_xy:
            # Combine the values into an (N,2) XY array
            crown_plotting_data.append(
                np.hstack([valid_attr_values[:, None], valid_heights[:, None]])
            )
        else:
            # Return the individual 1D arrays
            crown_plotting_data.append((valid_heights, valid_attr_values))

    return crown_plotting_data<|MERGE_RESOLUTION|>--- conflicted
+++ resolved
@@ -316,11 +316,7 @@
         z_max: A row array providing expected z_max height for each PFT.
     """
 
-<<<<<<< HEAD
     array_attrs: ClassVar[tuple[str, ...]] = (
-=======
-    var_attr_names: ClassVar[tuple[str, ...]] = (
->>>>>>> d2857ce9
         "relative_crown_radius",
         "crown_radius",
         "projected_crown_area",
@@ -333,11 +329,7 @@
     """A Flora or StemTraits instance providing plant functional trait data."""
     stem_allometry: InitVar[StemAllometry]
     """A StemAllometry instance setting the stem allometries for the crown profile."""
-<<<<<<< HEAD
-    z: NDArray[np.float32]
-=======
     z: NDArray[np.float64]
->>>>>>> d2857ce9
     """An array of vertical height values at which to calculate crown profiles."""
 
     relative_crown_radius: NDArray[np.float64] = field(init=False)
@@ -448,12 +440,8 @@
     Args:
         crown_profile: A crown profile instance
         stem_allometry: The stem allometry instance used to create the crown profile
-<<<<<<< HEAD
-        attr: The crown profile attribute to plot
-=======
         attr: The crown profile attribute to plot (see
             :class:`~pyrealm.demography.crown.CrownProfile`)
->>>>>>> d2857ce9
         stem_offsets: An optional array of offsets to add to the midline of stems.
         two_sided: Should the plotting data show a two sided canopy.
         as_xy: Should the plotting data be returned as a single XY array.
@@ -461,11 +449,7 @@
     """
 
     # Input validation
-<<<<<<< HEAD
     if attr not in crown_profile.array_attrs:
-=======
-    if attr not in crown_profile.var_attr_names:
->>>>>>> d2857ce9
         raise ValueError(f"Unknown crown profile attribute: {attr}")
 
     # TODO
