"""Functionality for canopy modelling."""

import numpy as np
from numpy.typing import NDArray
from scipy.optimize import root_scalar  # type: ignore [import-untyped]

from pyrealm.demography.community import Community
from pyrealm.demography.crown import (
    CrownProfile,
    _validate_z_qz_args,
    calculate_relative_crown_radius_at_z,
    calculate_stem_projected_crown_area_at_z,
)


def solve_canopy_area_filling_height(
    z: float,
    stem_height: NDArray[np.float32],
    crown_area: NDArray[np.float32],
    m: NDArray[np.float32],
    n: NDArray[np.float32],
    q_m: NDArray[np.float32],
    z_max: NDArray[np.float32],
    n_individuals: NDArray[np.float32],
    target_area: float = 0,
    validate: bool = True,
) -> NDArray[np.float32]:
    """Solver function for finding the height where a canopy occupies a given area.

    This function takes the number of individuals in each cohort along with the stem
    height and crown area and a given vertical height (:math:`z`). It then uses the
    crown shape parameters associated with each cohort to calculate the community wide
    projected crown area above that height (:math:`A_p(z)`). This is simply the sum of
    the products of the individual stem crown projected area at :math:`z` and the number
    of individuals in each cohort.

    The return value is the difference between the calculated :math:`A_p(z)` and a
    user-specified target area, This allows the function to be used with a root solver
    to find :math:`z` values that result in a given :math:`A_p(z)`. The default target
    area is zero, so the default return value will be the actual total :math:`A_p(z)`
    for the community.

    A typical use case for the target area would be to specify the area at which a given
    canopy layer closes under the perfect plasticity approximation in order to find the
    closure height.

    Args:
        z: Vertical height on the z axis.
        n_individuals: Number of individuals in each cohort
        crown_area: Crown area of each cohort
        stem_height: Stem height of each cohort
        m: Crown shape parameter ``m``` for each cohort
        n: Crown shape parameter ``n``` for each cohort
        q_m: Crown shape parameter ``q_m``` for each cohort
        z_max: Crown shape parameter ``z_m``` for each cohort
        target_area: A target projected crown area.
        validate: Boolean flag to suppress argument validation.
    """
    # Convert z to array for validation and typing
    z_arr = np.array(z)

    if validate:
        _validate_z_qz_args(
            z=z_arr,
            stem_properties=[n_individuals, crown_area, stem_height, m, n, q_m, z_max],
        )

    q_z = calculate_relative_crown_radius_at_z(
        z=z_arr, stem_height=stem_height, m=m, n=n, validate=False
    )
    # Calculate A(p) for the stems in each cohort
    A_p = calculate_stem_projected_crown_area_at_z(
        z=z_arr,
        q_z=q_z,
        stem_height=stem_height,
        crown_area=crown_area,
        q_m=q_m,
        z_max=z_max,
        validate=False,
    )

    return (A_p * n_individuals).sum() - target_area


def fit_perfect_plasticity_approximation(
    community: Community,
    canopy_gap_fraction: float,
    max_stem_height: float,
    solver_tolerance: float,
) -> NDArray[np.float32]:
    r"""Find canopy layer heights under the PPA model.

    Finds the closure heights of the canopy layers under the perfect plasticity
    approximation by fidnding the set of heights that lead to complete closure of canopy
    layers through the canopy. The function solves the following equation for integers
    :math:`l \in (1,2,..., m)`:

    .. math::

        \sum_{s=1}^{N_s}{ A_p(z^*_l)} = l A(1 - f_G)

    The right hand side sets out the total area needed to close a given layer :math:`l`
    and all layers above it:  :math:`l` times the total community area  :math:`A` less
    any canopy gap fraction (:math:`f_G`). The left hand side then calculates the
    projected crown area for each stem :math:`s` :math:`A_p(z^*_l)_{[s]}` and sums those
    areas across all stems in the community  :math:`N_s`. The specific height
    :math:`z^*_l` is then the height at which the two terms are equal and hence solves
    the equation for layer :math:`l`.

    Args:
        community: A community instance providing plant cohort data
        canopy_gap_fraction: The canopy gap fraction
        max_stem_height: The maximum stem height in the canopy, used as an upper bound
            on finding the closure height of the topmost layer.
        solver_tolerance: The absolute tolerance used with the root solver to find the
            layer heights.
    """

    # Calculate the number of layers to contain the total community crown area
    total_community_crown_area = (
        community.stem_allometry.crown_area * community.cohort_data["n_individuals"]
    ).sum()
    crown_area_per_layer = community.cell_area * (1 - canopy_gap_fraction)
    n_layers = int(np.ceil(total_community_crown_area / crown_area_per_layer))

    # Initialise the layer heights array and then loop over the layers indices,
    # except for the final layer, which will be the partial remaining vegetation below
    # the last closed layer.
    layer_heights = np.zeros(n_layers, dtype=np.float32)
    upper_bound = max_stem_height

    for layer in np.arange(n_layers - 1):
        # Set the target area for this layer
        target_area = (layer + 1) * crown_area_per_layer

        # TODO - the solution is typically closer to the upper bound of the bracket,
        # there might be a better algorithm to find the root (#293).
        solution = root_scalar(
            solve_canopy_area_filling_height,
            args=(
                community.stem_allometry.stem_height,
                community.stem_allometry.crown_area,
                community.stem_traits.m,
                community.stem_traits.n,
                community.stem_traits.q_m,
                community.stem_allometry.crown_z_max,
                community.cohort_data["n_individuals"],
                target_area,
                False,  # validate
            ),
            bracket=(0, upper_bound),
            xtol=solver_tolerance,
        )

        if not solution.converged:
            raise RuntimeError(
                "Estimation of canopy layer closure heights failed to converge."
            )

        # Store the solution and update the upper bound for the next layer down.
        layer_heights[layer] = upper_bound = solution.root

    return layer_heights[:, None]


class Canopy:
    """Calculate canopy characteristics for a plant community.

    This class generates a canopy structure for a community of trees using the
    perfect-plasticity approximation (PPA) model :cite:`purves:2008a`. In this approach,
    each individual is assumed to arrange its canopy crown area plastically to take up
    space in canopy layers and that new layers form below the canopy top as the
    available space is occupied.

    Real canopies contain canopy gaps, through process such as crown shyness. This
    is included in the model through the canopy gap fraction, which sets the proportion
    of the available space that will remain unfilled by any canopy.

    Args:
        community: A Community object that will be used to generate the canopy model.
        layer_heights: A column array of vertical heights at which to calculate canopy
            variables.
        fit_ppa: Calculate layer heights as the canopy layer closure heights under the
            PPA model.
        canopy_gap_fraction: The proportion of the available space unfilled by canopy
            (default: 0.05).
        layer_tolerance: The minimum precision used by the solver to find canopy layer
            closure heights (default: 0.001 metres)
    """

    def __init__(
        self,
        community: Community,
        layer_heights: NDArray[np.float32] | None = None,
        fit_ppa: bool = False,
        canopy_gap_fraction: float = 0,
        solver_tolerance: float = 0.001,
    ) -> None:
        # Store required init vars
        self.canopy_gap_fraction: float = canopy_gap_fraction
        """Canopy gap fraction."""
        self.solver_tolerance: float = solver_tolerance
        """Numerical tolerance for fitting the PPA model of canopy layer closure."""

        # Define class attributes
        self.max_stem_height: float
        """Maximum height of any individual in the community (m)."""
        self.n_layers: int
        """Total number of canopy layers."""
        self.n_cohorts: int
        """Total number of cohorts in the canopy."""
<<<<<<< HEAD
        self.layer_heights: NDArray[np.float64]
        """Column vector of the heights of canopy layers."""
        self.stem_relative_radius: NDArray[np.float64]
        """Relative radius values of stems at canopy layer heights."""
        self.stem_crown_area: NDArray[np.float64]
        """Stem projected crown area at canopy layer heights."""
        self.stem_leaf_area: NDArray[np.float64]
        """Stem projected leaf area at canopy layer heights."""
=======
        self.heights: NDArray[np.float32]
        """The vertical heights at which the canopy structure is calculated."""

        self.crown_profile: CrownProfile
        """The crown profiles of the community stems at the provided layer heights."""
        self.stem_leaf_area: NDArray[np.float32]
        """The leaf area of the crown model for each cohort by layer."""
        self.cohort_lai: NDArray[np.float32]
        """The leaf area index for each cohort by layer."""
        self.cohort_f_trans: NDArray[np.float32]
        """The fraction of light transmitted by each cohort by layer."""
        self.cohort_f_abs: NDArray[np.float32]
        """The fraction of light absorbed by each cohort by layer."""
        self.f_trans: NDArray[np.float32]
        """The fraction of light transmitted by the whole community by layer."""
        self.f_abs: NDArray[np.float32]
        """The fraction of light absorbed by the whole community by layer."""
        self.transmission_profile: NDArray[np.float32]
        """The light transmission profile for the whole community by layer."""
        self.extinction_profile: NDArray[np.float32]
        """The light extinction profile for the whole community by layer."""
        self.fapar: NDArray[np.float32]
        """The fraction of absorbed radiation for the whole community by layer."""
        self.cohort_fapar: NDArray[np.float32]
        """The fraction of absorbed radiation for each cohort by layer."""
        self.stem_fapar: NDArray[np.float32]
        """The fraction of absorbed radiation for each stem by layer."""
        self.filled_community_area: float
        """The area filled by crown after accounting for the crown gap fraction."""

        # Check operating mode
        if fit_ppa ^ (layer_heights is None):
            raise ValueError("Either set fit_ppa=True or provide layer heights.")

        # Set simple attributes
        self.max_stem_height = community.stem_allometry.stem_height.max()
        self.n_cohorts = community.number_of_cohorts
        self.filled_community_area = community.cell_area * (
            1 - self.canopy_gap_fraction
        )

        # Populate layer heights
        if layer_heights is not None:
            self.heights = layer_heights
        else:
            self.heights = fit_perfect_plasticity_approximation(
                community=community,
                canopy_gap_fraction=canopy_gap_fraction,
                max_stem_height=self.max_stem_height,
                solver_tolerance=solver_tolerance,
            )
>>>>>>> 82ad6f0f

        self._calculate_canopy(community=community)

    def _calculate_canopy(self, community: Community) -> None:
        """Calculate the canopy structure.

        This private method runs the calculations needed to populate the instance
        attributes, given the layer heights provided by the user or calculated using the
        PPA model.

        Args:
            community: The Community object passed to the instance.
        """

        # Calculate the crown profile at the layer heights
        # TODO - reimpose validation
        self.crown_profile = CrownProfile(
            stem_traits=community.stem_traits,
            stem_allometry=community.stem_allometry,
            z=self.heights,
        )

        # Partition the projected leaf area into the leaf area in each layer for each
        # stem and then scale up to the cohort leaf area in each layer.
        self.stem_leaf_area = np.diff(
            self.crown_profile.projected_leaf_area, axis=0, prepend=0
        )

        # Calculate the leaf area index per layer per stem, using the stem
        # specific leaf area index values. LAI is a value per m2, so scale back down by
        # the available community area.
        self.cohort_lai = (
            self.stem_leaf_area
            * community.cohort_data["n_individuals"]
            * community.stem_traits.lai
        ) / community.cell_area  # self.filled_community_area

        # Calculate the Beer-Lambert light transmission and absorption components per
        # layer and cohort
        self.cohort_f_trans = np.exp(-community.stem_traits.par_ext * self.cohort_lai)
        self.cohort_f_abs = 1 - self.cohort_f_trans

        # Aggregate across cohorts into a layer wide transimissivity
        self.f_trans = self.cohort_f_trans.prod(axis=1)

        # Calculate the canopy wide light extinction per layer
        self.f_abs = 1 - self.f_trans

        # Calculate cumulative light transmission and extinction profiles
        self.transmission_profile = np.cumprod(self.f_trans)
        self.extinction_profile = 1 - self.transmission_profile

        # Calculate the fapar profile across cohorts and layers
        # * The first part of the equation is calculating the relative absorption of
        #   each cohort within each layer
        # * Each layer is then multiplied by fraction of the total light absorbed in the
        #   layer
        # * The resulting matrix can be multiplied by a canopy top PPFD to generate the
        #   flux absorbed within each layer for each cohort.
        self.fapar = -np.diff(self.transmission_profile, prepend=1)
        self.cohort_fapar = (
            self.cohort_f_abs / self.cohort_f_abs.sum(axis=1)[:, None]
        ) * self.fapar[:, None]
        self.stem_fapar = self.cohort_fapar / community.cohort_data["n_individuals"]<|MERGE_RESOLUTION|>--- conflicted
+++ resolved
@@ -15,16 +15,16 @@
 
 def solve_canopy_area_filling_height(
     z: float,
-    stem_height: NDArray[np.float32],
-    crown_area: NDArray[np.float32],
-    m: NDArray[np.float32],
-    n: NDArray[np.float32],
-    q_m: NDArray[np.float32],
-    z_max: NDArray[np.float32],
-    n_individuals: NDArray[np.float32],
+    stem_height: NDArray[np.float64],
+    crown_area: NDArray[np.float64],
+    m: NDArray[np.float64],
+    n: NDArray[np.float64],
+    q_m: NDArray[np.float64],
+    z_max: NDArray[np.float64],
+    n_individuals: NDArray[np.float64],
     target_area: float = 0,
     validate: bool = True,
-) -> NDArray[np.float32]:
+) -> NDArray[np.float64]:
     """Solver function for finding the height where a canopy occupies a given area.
 
     This function takes the number of individuals in each cohort along with the stem
@@ -87,7 +87,7 @@
     canopy_gap_fraction: float,
     max_stem_height: float,
     solver_tolerance: float,
-) -> NDArray[np.float32]:
+) -> NDArray[np.float64]:
     r"""Find canopy layer heights under the PPA model.
 
     Finds the closure heights of the canopy layers under the perfect plasticity
@@ -126,7 +126,7 @@
     # Initialise the layer heights array and then loop over the layers indices,
     # except for the final layer, which will be the partial remaining vegetation below
     # the last closed layer.
-    layer_heights = np.zeros(n_layers, dtype=np.float32)
+    layer_heights = np.zeros(n_layers, dtype=np.float64)
     upper_bound = max_stem_height
 
     for layer in np.arange(n_layers - 1):
@@ -191,7 +191,7 @@
     def __init__(
         self,
         community: Community,
-        layer_heights: NDArray[np.float32] | None = None,
+        layer_heights: NDArray[np.float64] | None = None,
         fit_ppa: bool = False,
         canopy_gap_fraction: float = 0,
         solver_tolerance: float = 0.001,
@@ -209,42 +209,32 @@
         """Total number of canopy layers."""
         self.n_cohorts: int
         """Total number of cohorts in the canopy."""
-<<<<<<< HEAD
-        self.layer_heights: NDArray[np.float64]
-        """Column vector of the heights of canopy layers."""
-        self.stem_relative_radius: NDArray[np.float64]
-        """Relative radius values of stems at canopy layer heights."""
-        self.stem_crown_area: NDArray[np.float64]
-        """Stem projected crown area at canopy layer heights."""
-        self.stem_leaf_area: NDArray[np.float64]
-        """Stem projected leaf area at canopy layer heights."""
-=======
-        self.heights: NDArray[np.float32]
+        self.heights: NDArray[np.float64]
         """The vertical heights at which the canopy structure is calculated."""
 
         self.crown_profile: CrownProfile
         """The crown profiles of the community stems at the provided layer heights."""
-        self.stem_leaf_area: NDArray[np.float32]
+        self.stem_leaf_area: NDArray[np.float64]
         """The leaf area of the crown model for each cohort by layer."""
-        self.cohort_lai: NDArray[np.float32]
+        self.cohort_lai: NDArray[np.float64]
         """The leaf area index for each cohort by layer."""
-        self.cohort_f_trans: NDArray[np.float32]
+        self.cohort_f_trans: NDArray[np.float64]
         """The fraction of light transmitted by each cohort by layer."""
-        self.cohort_f_abs: NDArray[np.float32]
+        self.cohort_f_abs: NDArray[np.float64]
         """The fraction of light absorbed by each cohort by layer."""
-        self.f_trans: NDArray[np.float32]
+        self.f_trans: NDArray[np.float64]
         """The fraction of light transmitted by the whole community by layer."""
-        self.f_abs: NDArray[np.float32]
+        self.f_abs: NDArray[np.float64]
         """The fraction of light absorbed by the whole community by layer."""
-        self.transmission_profile: NDArray[np.float32]
+        self.transmission_profile: NDArray[np.float64]
         """The light transmission profile for the whole community by layer."""
-        self.extinction_profile: NDArray[np.float32]
+        self.extinction_profile: NDArray[np.float64]
         """The light extinction profile for the whole community by layer."""
-        self.fapar: NDArray[np.float32]
+        self.fapar: NDArray[np.float64]
         """The fraction of absorbed radiation for the whole community by layer."""
-        self.cohort_fapar: NDArray[np.float32]
+        self.cohort_fapar: NDArray[np.float64]
         """The fraction of absorbed radiation for each cohort by layer."""
-        self.stem_fapar: NDArray[np.float32]
+        self.stem_fapar: NDArray[np.float64]
         """The fraction of absorbed radiation for each stem by layer."""
         self.filled_community_area: float
         """The area filled by crown after accounting for the crown gap fraction."""
@@ -270,7 +260,6 @@
                 max_stem_height=self.max_stem_height,
                 solver_tolerance=solver_tolerance,
             )
->>>>>>> 82ad6f0f
 
         self._calculate_canopy(community=community)
 
