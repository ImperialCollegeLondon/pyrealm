"""Functionality for canopy modelling."""

from dataclasses import InitVar, dataclass, field

import numpy as np
from numpy.typing import NDArray
from scipy.optimize import root_scalar  # type: ignore [import-untyped]

from pyrealm.demography.community import Community
from pyrealm.demography.crown import (
    CrownProfile,
    _validate_z_qz_args,
    calculate_relative_crown_radius_at_z,
    calculate_stem_projected_crown_area_at_z,
)


def solve_canopy_area_filling_height(
    z: float,
<<<<<<< HEAD
    stem_height: NDArray[np.float32],
    crown_area: NDArray[np.float32],
    m: NDArray[np.float32],
    n: NDArray[np.float32],
    q_m: NDArray[np.float32],
    z_max: NDArray[np.float32],
    n_individuals: NDArray[np.float32],
    target_area: float = 0,
    validate: bool = True,
) -> NDArray[np.float32]:
=======
    stem_height: NDArray[np.float64],
    crown_area: NDArray[np.float64],
    m: NDArray[np.float64],
    n: NDArray[np.float64],
    q_m: NDArray[np.float64],
    z_max: NDArray[np.float64],
    n_individuals: NDArray[np.float64],
    target_area: float = 0,
    validate: bool = True,
) -> NDArray[np.float64]:
>>>>>>> d2857ce9
    """Solver function for finding the height where a canopy occupies a given area.

    This function takes the number of individuals in each cohort along with the stem
    height and crown area and a given vertical height (:math:`z`). It then uses the
    crown shape parameters associated with each cohort to calculate the community wide
    projected crown area above that height (:math:`A_p(z)`). This is simply the sum of
    the products of the individual stem crown projected area at :math:`z` and the number
    of individuals in each cohort.

    The return value is the difference between the calculated :math:`A_p(z)` and a
    user-specified target area, This allows the function to be used with a root solver
    to find :math:`z` values that result in a given :math:`A_p(z)`. The default target
    area is zero, so the default return value will be the actual total :math:`A_p(z)`
    for the community.

    A typical use case for the target area would be to specify the area at which a given
    canopy layer closes under the perfect plasticity approximation in order to find the
    closure height.

    Args:
        z: Vertical height on the z axis.
        n_individuals: Number of individuals in each cohort
        crown_area: Crown area of each cohort
        stem_height: Stem height of each cohort
        m: Crown shape parameter ``m``` for each cohort
        n: Crown shape parameter ``n``` for each cohort
        q_m: Crown shape parameter ``q_m``` for each cohort
        z_max: Crown shape parameter ``z_m``` for each cohort
        target_area: A target projected crown area.
        validate: Boolean flag to suppress argument validation.
    """
    # Convert z to array for validation and typing
    z_arr = np.array(z)

    if validate:
        _validate_z_qz_args(
            z=z_arr,
            stem_properties=[n_individuals, crown_area, stem_height, m, n, q_m, z_max],
        )

    q_z = calculate_relative_crown_radius_at_z(
        z=z_arr, stem_height=stem_height, m=m, n=n, validate=False
    )
    # Calculate A(p) for the stems in each cohort
    A_p = calculate_stem_projected_crown_area_at_z(
        z=z_arr,
        q_z=q_z,
        stem_height=stem_height,
        crown_area=crown_area,
        q_m=q_m,
        z_max=z_max,
        validate=False,
    )

    return (A_p * n_individuals).sum() - target_area


def fit_perfect_plasticity_approximation(
    community: Community,
    canopy_gap_fraction: float,
    max_stem_height: float,
    solver_tolerance: float,
<<<<<<< HEAD
) -> NDArray[np.float32]:
=======
) -> NDArray[np.float64]:
>>>>>>> d2857ce9
    r"""Find canopy layer heights under the PPA model.

    Finds the closure heights of the canopy layers under the perfect plasticity
    approximation by fidnding the set of heights that lead to complete closure of canopy
    layers through the canopy. The function solves the following equation for integers
    :math:`l \in (1,2,..., m)`:

    .. math::

        \sum_{s=1}^{N_s}{ A_p(z^*_l)} = l A(1 - f_G)

    The right hand side sets out the total area needed to close a given layer :math:`l`
    and all layers above it:  :math:`l` times the total community area  :math:`A` less
    any canopy gap fraction (:math:`f_G`). The left hand side then calculates the
    projected crown area for each stem :math:`s` :math:`A_p(z^*_l)_{[s]}` and sums those
    areas across all stems in the community  :math:`N_s`. The specific height
    :math:`z^*_l` is then the height at which the two terms are equal and hence solves
    the equation for layer :math:`l`.

    Args:
        community: A community instance providing plant cohort data
        canopy_gap_fraction: The canopy gap fraction
        max_stem_height: The maximum stem height in the canopy, used as an upper bound
            on finding the closure height of the topmost layer.
        solver_tolerance: The absolute tolerance used with the root solver to find the
            layer heights.
    """

    # Calculate the number of layers to contain the total community crown area
    total_community_crown_area = (
<<<<<<< HEAD
        community.stem_allometry.crown_area * community.cohort_data["n_individuals"]
=======
        community.stem_allometry.crown_area * community.cohorts.n_individuals
>>>>>>> d2857ce9
    ).sum()
    crown_area_per_layer = community.cell_area * (1 - canopy_gap_fraction)
    n_layers = int(np.ceil(total_community_crown_area / crown_area_per_layer))

    # Initialise the layer heights array and then loop over the layers indices,
    # except for the final layer, which will be the partial remaining vegetation below
    # the last closed layer.
<<<<<<< HEAD
    layer_heights = np.zeros(n_layers, dtype=np.float32)
=======
    layer_heights = np.zeros(n_layers, dtype=np.float64)
>>>>>>> d2857ce9
    upper_bound = max_stem_height

    for layer in np.arange(n_layers - 1):
        # Set the target area for this layer
        target_area = (layer + 1) * crown_area_per_layer

        # TODO - the solution is typically closer to the upper bound of the bracket,
        # there might be a better algorithm to find the root (#293).
        solution = root_scalar(
            solve_canopy_area_filling_height,
            args=(
                community.stem_allometry.stem_height,
                community.stem_allometry.crown_area,
                community.stem_traits.m,
                community.stem_traits.n,
                community.stem_traits.q_m,
                community.stem_allometry.crown_z_max,
<<<<<<< HEAD
                community.cohort_data["n_individuals"],
=======
                community.cohorts.n_individuals,
>>>>>>> d2857ce9
                target_area,
                False,  # validate
            ),
            bracket=(0, upper_bound),
            xtol=solver_tolerance,
        )

        if not solution.converged:
            raise RuntimeError(
                "Estimation of canopy layer closure heights failed to converge."
            )

        # Store the solution and update the upper bound for the next layer down.
        layer_heights[layer] = upper_bound = solution.root

    return layer_heights[:, None]


<<<<<<< HEAD
=======
@dataclass
class CohortCanopyData:
    """TBD.

    Partition the projected leaf area into the leaf area in each layer for each
    stem and then scale up to the cohort leaf area in each layer.
    """

    # Init vars
    projected_leaf_area: InitVar[NDArray[np.float64]]
    """An array of the stem projected leaf area for each cohort at each of the required
    heights."""
    n_individuals: InitVar[NDArray[np.int_]]
    """The number of individuals for each cohort."""
    pft_lai: InitVar[NDArray[np.float64]]
    """The leaf area index of the plant functional type for each cohort."""
    pft_par_ext: InitVar[NDArray[np.float64]]
    """The extinction coefficient of the plant functional type for each cohort."""
    cell_area: InitVar[float]
    """The area available to the community."""

    # Computed variables
    stem_leaf_area: NDArray[np.float64] = field(init=False)
    """The leaf area of the crown model for each cohort by layer."""
    lai: NDArray[np.float64] = field(init=False)
    """The leaf area index for each cohort by layer."""
    f_trans: NDArray[np.float64] = field(init=False)
    """The fraction of light transmitted by each cohort by layer."""
    f_abs: NDArray[np.float64] = field(init=False)
    """The fraction of light absorbed by each cohort by layer."""
    cohort_fapar: NDArray[np.float64] = field(init=False)
    """The fraction of absorbed radiation for each cohort by layer."""
    stem_fapar: NDArray[np.float64] = field(init=False)
    """The fraction of absorbed radiation for each stem by layer."""

    def __post_init__(
        self,
        projected_leaf_area: NDArray[np.float64],
        n_individuals: NDArray[np.int_],
        pft_lai: NDArray[np.float64],
        pft_par_ext: NDArray[np.float64],
        cell_area: float,
    ) -> None:
        """TBD."""
        # Partition the projected leaf area into the leaf area in each layer for each
        # stem and then scale up to the cohort leaf area in each layer.
        self.stem_leaf_area = np.diff(projected_leaf_area, axis=0, prepend=0)

        # Calculate the leaf area index per layer per stem, using the stem
        # specific leaf area index values. LAI is a value per m2, so scale back down by
        # the available community area.
        self.lai = (
            self.stem_leaf_area * n_individuals * pft_lai
        ) / cell_area  # self.filled_community_area

        # Calculate the Beer-Lambert light transmission and absorption components per
        # layer and cohort
        self.f_trans = np.exp(-pft_par_ext * self.lai)
        self.f_abs = 1 - self.f_trans

    def allocate_fapar(
        self, community_fapar: NDArray[np.float64], n_individuals: NDArray[np.int_]
    ) -> None:
        """TBD."""

        # Calculate the fapar profile across cohorts and layers
        # * The first part of the equation is calculating the relative absorption of
        #   each cohort within each layer
        # * Each layer is then multiplied by fraction of the total light absorbed in the
        #   layer
        # * The resulting matrix can be multiplied by a canopy top PPFD to generate the
        #   flux absorbed within each layer for each cohort.

        # Divide the community wide f_APAR among the cohorts, based on their relative
        # f_abs values
        self.cohort_fapar = (
            self.f_abs / self.f_abs.sum(axis=1)[:, None]
        ) * community_fapar[:, None]
        # Partition cohort f_APAR between the number of stems
        self.stem_fapar = self.cohort_fapar / n_individuals


@dataclass
class CommunityCanopyData:
    """TBD."""

    # Init vars
    cohort_transmissivity: InitVar[NDArray[np.float64]]
    """An array providing the per cohort light transmissivity at each of the required
    heights."""

    # Calculated variables
    f_trans: NDArray[np.float64] = field(init=False)
    """The fraction of light transmitted by the whole community by layer."""
    f_abs: NDArray[np.float64] = field(init=False)
    """The fraction of light absorbed by the whole community by layer."""
    transmission_profile: NDArray[np.float64] = field(init=False)
    """The light transmission profile for the whole community by layer."""
    extinction_profile: NDArray[np.float64] = field(init=False)
    """The light extinction profile for the whole community by layer."""
    fapar: NDArray[np.float64] = field(init=False)
    """The fraction of absorbed radiation for the whole community by layer."""

    def __post_init__(self, cohort_transmissivity: NDArray[np.float64]) -> None:
        """TBD."""

        # Aggregate across cohorts into a layer wide transmissivity
        self.f_trans = cohort_transmissivity.prod(axis=1)

        # Calculate the canopy wide light extinction per layer
        self.f_abs = 1 - self.f_trans

        # Calculate cumulative light transmission and extinction profiles
        self.transmission_profile = np.cumprod(self.f_trans)
        self.extinction_profile = 1 - self.transmission_profile

        self.fapar = -np.diff(self.transmission_profile, prepend=1)


>>>>>>> d2857ce9
class Canopy:
    """Calculate canopy characteristics for a plant community.

    This class generates a canopy structure for a community of trees using the
    perfect-plasticity approximation (PPA) model :cite:`purves:2008a`. In this approach,
    each individual is assumed to arrange its canopy crown area plastically to take up
    space in canopy layers and that new layers form below the canopy top as the
    available space is occupied.

    Real canopies contain canopy gaps, through process such as crown shyness. This
    is included in the model through the canopy gap fraction, which sets the proportion
    of the available space that will remain unfilled by any canopy.

    Args:
        community: A Community object that will be used to generate the canopy model.
        layer_heights: A column array of vertical heights at which to calculate canopy
            variables.
        fit_ppa: Calculate layer heights as the canopy layer closure heights under the
            PPA model.
        canopy_gap_fraction: The proportion of the available space unfilled by canopy
            (default: 0.05).
        layer_tolerance: The minimum precision used by the solver to find canopy layer
            closure heights (default: 0.001 metres)
    """

    def __init__(
        self,
        community: Community,
<<<<<<< HEAD
        layer_heights: NDArray[np.float32] | None = None,
=======
        layer_heights: NDArray[np.float64] | None = None,
>>>>>>> d2857ce9
        fit_ppa: bool = False,
        canopy_gap_fraction: float = 0,
        solver_tolerance: float = 0.001,
    ) -> None:
        # Store required init vars
        self.canopy_gap_fraction: float = canopy_gap_fraction
        """Canopy gap fraction."""
        self.solver_tolerance: float = solver_tolerance
        """Numerical tolerance for fitting the PPA model of canopy layer closure."""

        # Define class attributes
        self.max_stem_height: float
        """Maximum height of any individual in the community (m)."""
        self.n_layers: int
        """Total number of canopy layers."""
        self.n_cohorts: int
        """Total number of cohorts in the canopy."""
<<<<<<< HEAD
        self.heights: NDArray[np.float32]
=======
        self.heights: NDArray[np.float64]
>>>>>>> d2857ce9
        """The vertical heights at which the canopy structure is calculated."""

        self.crown_profile: CrownProfile
        """The crown profiles of the community stems at the provided layer heights."""
<<<<<<< HEAD
        self.stem_leaf_area: NDArray[np.float32]
        """The leaf area of the crown model for each cohort by layer."""
        self.cohort_lai: NDArray[np.float32]
        """The leaf area index for each cohort by layer."""
        self.cohort_f_trans: NDArray[np.float32]
        """The fraction of light transmitted by each cohort by layer."""
        self.cohort_f_abs: NDArray[np.float32]
        """The fraction of light absorbed by each cohort by layer."""
        self.f_trans: NDArray[np.float32]
        """The fraction of light transmitted by the whole community by layer."""
        self.f_abs: NDArray[np.float32]
        """The fraction of light absorbed by the whole community by layer."""
        self.transmission_profile: NDArray[np.float32]
        """The light transmission profile for the whole community by layer."""
        self.extinction_profile: NDArray[np.float32]
        """The light extinction profile for the whole community by layer."""
        self.fapar: NDArray[np.float32]
        """The fraction of absorbed radiation for the whole community by layer."""
        self.cohort_fapar: NDArray[np.float32]
        """The fraction of absorbed radiation for each cohort by layer."""
        self.stem_fapar: NDArray[np.float32]
        """The fraction of absorbed radiation for each stem by layer."""
=======
        self.cohort_data: CohortCanopyData
        """The per-cohort canopy data."""
        self.community_data: CommunityCanopyData
        """The community-wide canopy data."""
>>>>>>> d2857ce9
        self.filled_community_area: float
        """The area filled by crown after accounting for the crown gap fraction."""

        # Check operating mode
        if fit_ppa ^ (layer_heights is None):
            raise ValueError("Either set fit_ppa=True or provide layer heights.")

        # Set simple attributes
        self.max_stem_height = community.stem_allometry.stem_height.max()
        self.n_cohorts = community.number_of_cohorts
        self.filled_community_area = community.cell_area * (
            1 - self.canopy_gap_fraction
        )

        # Populate layer heights
        if layer_heights is not None:
            self.heights = layer_heights
        else:
            self.heights = fit_perfect_plasticity_approximation(
                community=community,
                canopy_gap_fraction=canopy_gap_fraction,
                max_stem_height=self.max_stem_height,
                solver_tolerance=solver_tolerance,
            )

        self._calculate_canopy(community=community)

    def _calculate_canopy(self, community: Community) -> None:
        """Calculate the canopy structure.

        This private method runs the calculations needed to populate the instance
        attributes, given the layer heights provided by the user or calculated using the
        PPA model.

        Args:
            community: The Community object passed to the instance.
        """

        # Calculate the crown profile at the layer heights
        # TODO - reimpose validation
        self.crown_profile = CrownProfile(
            stem_traits=community.stem_traits,
            stem_allometry=community.stem_allometry,
            z=self.heights,
        )
<<<<<<< HEAD

        # Partition the projected leaf area into the leaf area in each layer for each
        # stem and then scale up to the cohort leaf area in each layer.
        self.stem_leaf_area = np.diff(
            self.crown_profile.projected_leaf_area, axis=0, prepend=0
        )

        # Calculate the leaf area index per layer per stem, using the stem
        # specific leaf area index values. LAI is a value per m2, so scale back down by
        # the available community area.
        self.cohort_lai = (
            self.stem_leaf_area
            * community.cohort_data["n_individuals"]
            * community.stem_traits.lai
        ) / community.cell_area  # self.filled_community_area

        # Calculate the Beer-Lambert light transmission and absorption components per
        # layer and cohort
        self.cohort_f_trans = np.exp(-community.stem_traits.par_ext * self.cohort_lai)
        self.cohort_f_abs = 1 - self.cohort_f_trans

        # Aggregate across cohorts into a layer wide transimissivity
        self.f_trans = self.cohort_f_trans.prod(axis=1)

        # Calculate the canopy wide light extinction per layer
        self.f_abs = 1 - self.f_trans

        # Calculate cumulative light transmission and extinction profiles
        self.transmission_profile = np.cumprod(self.f_trans)
        self.extinction_profile = 1 - self.transmission_profile

        # Calculate the fapar profile across cohorts and layers
        # * The first part of the equation is calculating the relative absorption of
        #   each cohort within each layer
        # * Each layer is then multiplied by fraction of the total light absorbed in the
        #   layer
        # * The resulting matrix can be multiplied by a canopy top PPFD to generate the
        #   flux absorbed within each layer for each cohort.
        self.fapar = -np.diff(self.transmission_profile, prepend=1)
        self.cohort_fapar = (
            self.cohort_f_abs / self.cohort_f_abs.sum(axis=1)[:, None]
        ) * self.fapar[:, None]
        self.stem_fapar = self.cohort_fapar / community.cohort_data["n_individuals"]
=======

        # Calculate the per cohort canopy components (LAI, f_trans, f_abs) from the
        # projected leaf area for each stem at the layer heights
        self.cohort_data = CohortCanopyData(
            projected_leaf_area=self.crown_profile.projected_leaf_area,
            n_individuals=community.cohorts.n_individuals,
            pft_lai=community.stem_traits.lai,
            pft_par_ext=community.stem_traits.par_ext,
            cell_area=community.cell_area,
        )

        # Calculate the community wide canopy componennts at each layer_height
        self.community_data = CommunityCanopyData(
            cohort_transmissivity=self.cohort_data.f_trans
        )

        # Calculate the proportion of absorbed light intercepted by each cohort and stem
        self.cohort_data.allocate_fapar(
            community_fapar=self.community_data.fapar,
            n_individuals=community.cohorts.n_individuals,
        )
>>>>>>> d2857ce9
<|MERGE_RESOLUTION|>--- conflicted
+++ resolved
@@ -17,18 +17,6 @@
 
 def solve_canopy_area_filling_height(
     z: float,
-<<<<<<< HEAD
-    stem_height: NDArray[np.float32],
-    crown_area: NDArray[np.float32],
-    m: NDArray[np.float32],
-    n: NDArray[np.float32],
-    q_m: NDArray[np.float32],
-    z_max: NDArray[np.float32],
-    n_individuals: NDArray[np.float32],
-    target_area: float = 0,
-    validate: bool = True,
-) -> NDArray[np.float32]:
-=======
     stem_height: NDArray[np.float64],
     crown_area: NDArray[np.float64],
     m: NDArray[np.float64],
@@ -39,7 +27,6 @@
     target_area: float = 0,
     validate: bool = True,
 ) -> NDArray[np.float64]:
->>>>>>> d2857ce9
     """Solver function for finding the height where a canopy occupies a given area.
 
     This function takes the number of individuals in each cohort along with the stem
@@ -102,11 +89,7 @@
     canopy_gap_fraction: float,
     max_stem_height: float,
     solver_tolerance: float,
-<<<<<<< HEAD
-) -> NDArray[np.float32]:
-=======
 ) -> NDArray[np.float64]:
->>>>>>> d2857ce9
     r"""Find canopy layer heights under the PPA model.
 
     Finds the closure heights of the canopy layers under the perfect plasticity
@@ -137,11 +120,7 @@
 
     # Calculate the number of layers to contain the total community crown area
     total_community_crown_area = (
-<<<<<<< HEAD
-        community.stem_allometry.crown_area * community.cohort_data["n_individuals"]
-=======
         community.stem_allometry.crown_area * community.cohorts.n_individuals
->>>>>>> d2857ce9
     ).sum()
     crown_area_per_layer = community.cell_area * (1 - canopy_gap_fraction)
     n_layers = int(np.ceil(total_community_crown_area / crown_area_per_layer))
@@ -149,11 +128,7 @@
     # Initialise the layer heights array and then loop over the layers indices,
     # except for the final layer, which will be the partial remaining vegetation below
     # the last closed layer.
-<<<<<<< HEAD
-    layer_heights = np.zeros(n_layers, dtype=np.float32)
-=======
     layer_heights = np.zeros(n_layers, dtype=np.float64)
->>>>>>> d2857ce9
     upper_bound = max_stem_height
 
     for layer in np.arange(n_layers - 1):
@@ -171,11 +146,7 @@
                 community.stem_traits.n,
                 community.stem_traits.q_m,
                 community.stem_allometry.crown_z_max,
-<<<<<<< HEAD
-                community.cohort_data["n_individuals"],
-=======
                 community.cohorts.n_individuals,
->>>>>>> d2857ce9
                 target_area,
                 False,  # validate
             ),
@@ -194,8 +165,6 @@
     return layer_heights[:, None]
 
 
-<<<<<<< HEAD
-=======
 @dataclass
 class CohortCanopyData:
     """TBD.
@@ -315,7 +284,6 @@
         self.fapar = -np.diff(self.transmission_profile, prepend=1)
 
 
->>>>>>> d2857ce9
 class Canopy:
     """Calculate canopy characteristics for a plant community.
 
@@ -344,11 +312,7 @@
     def __init__(
         self,
         community: Community,
-<<<<<<< HEAD
-        layer_heights: NDArray[np.float32] | None = None,
-=======
         layer_heights: NDArray[np.float64] | None = None,
->>>>>>> d2857ce9
         fit_ppa: bool = False,
         canopy_gap_fraction: float = 0,
         solver_tolerance: float = 0.001,
@@ -366,44 +330,15 @@
         """Total number of canopy layers."""
         self.n_cohorts: int
         """Total number of cohorts in the canopy."""
-<<<<<<< HEAD
-        self.heights: NDArray[np.float32]
-=======
         self.heights: NDArray[np.float64]
->>>>>>> d2857ce9
         """The vertical heights at which the canopy structure is calculated."""
 
         self.crown_profile: CrownProfile
         """The crown profiles of the community stems at the provided layer heights."""
-<<<<<<< HEAD
-        self.stem_leaf_area: NDArray[np.float32]
-        """The leaf area of the crown model for each cohort by layer."""
-        self.cohort_lai: NDArray[np.float32]
-        """The leaf area index for each cohort by layer."""
-        self.cohort_f_trans: NDArray[np.float32]
-        """The fraction of light transmitted by each cohort by layer."""
-        self.cohort_f_abs: NDArray[np.float32]
-        """The fraction of light absorbed by each cohort by layer."""
-        self.f_trans: NDArray[np.float32]
-        """The fraction of light transmitted by the whole community by layer."""
-        self.f_abs: NDArray[np.float32]
-        """The fraction of light absorbed by the whole community by layer."""
-        self.transmission_profile: NDArray[np.float32]
-        """The light transmission profile for the whole community by layer."""
-        self.extinction_profile: NDArray[np.float32]
-        """The light extinction profile for the whole community by layer."""
-        self.fapar: NDArray[np.float32]
-        """The fraction of absorbed radiation for the whole community by layer."""
-        self.cohort_fapar: NDArray[np.float32]
-        """The fraction of absorbed radiation for each cohort by layer."""
-        self.stem_fapar: NDArray[np.float32]
-        """The fraction of absorbed radiation for each stem by layer."""
-=======
         self.cohort_data: CohortCanopyData
         """The per-cohort canopy data."""
         self.community_data: CommunityCanopyData
         """The community-wide canopy data."""
->>>>>>> d2857ce9
         self.filled_community_area: float
         """The area filled by crown after accounting for the crown gap fraction."""
 
@@ -449,51 +384,6 @@
             stem_allometry=community.stem_allometry,
             z=self.heights,
         )
-<<<<<<< HEAD
-
-        # Partition the projected leaf area into the leaf area in each layer for each
-        # stem and then scale up to the cohort leaf area in each layer.
-        self.stem_leaf_area = np.diff(
-            self.crown_profile.projected_leaf_area, axis=0, prepend=0
-        )
-
-        # Calculate the leaf area index per layer per stem, using the stem
-        # specific leaf area index values. LAI is a value per m2, so scale back down by
-        # the available community area.
-        self.cohort_lai = (
-            self.stem_leaf_area
-            * community.cohort_data["n_individuals"]
-            * community.stem_traits.lai
-        ) / community.cell_area  # self.filled_community_area
-
-        # Calculate the Beer-Lambert light transmission and absorption components per
-        # layer and cohort
-        self.cohort_f_trans = np.exp(-community.stem_traits.par_ext * self.cohort_lai)
-        self.cohort_f_abs = 1 - self.cohort_f_trans
-
-        # Aggregate across cohorts into a layer wide transimissivity
-        self.f_trans = self.cohort_f_trans.prod(axis=1)
-
-        # Calculate the canopy wide light extinction per layer
-        self.f_abs = 1 - self.f_trans
-
-        # Calculate cumulative light transmission and extinction profiles
-        self.transmission_profile = np.cumprod(self.f_trans)
-        self.extinction_profile = 1 - self.transmission_profile
-
-        # Calculate the fapar profile across cohorts and layers
-        # * The first part of the equation is calculating the relative absorption of
-        #   each cohort within each layer
-        # * Each layer is then multiplied by fraction of the total light absorbed in the
-        #   layer
-        # * The resulting matrix can be multiplied by a canopy top PPFD to generate the
-        #   flux absorbed within each layer for each cohort.
-        self.fapar = -np.diff(self.transmission_profile, prepend=1)
-        self.cohort_fapar = (
-            self.cohort_f_abs / self.cohort_f_abs.sum(axis=1)[:, None]
-        ) * self.fapar[:, None]
-        self.stem_fapar = self.cohort_fapar / community.cohort_data["n_individuals"]
-=======
 
         # Calculate the per cohort canopy components (LAI, f_trans, f_abs) from the
         # projected leaf area for each stem at the layer heights
@@ -514,5 +404,4 @@
         self.cohort_data.allocate_fapar(
             community_fapar=self.community_data.fapar,
             n_individuals=community.cohorts.n_individuals,
-        )
->>>>>>> d2857ce9
+        )