"""The ``t_model`` module provides the basic scaling relationships of the T Model
:cite:`Li:2014bc`. This provides scaling relationships using the plant functional type
traits defined in the :mod:`~pyrealm.demography.flora` module and the diameter at breast
height of individual stems to define the stem geometry, masses, respiration and hence
calculate stem growth given net primary productivity. Note that
:attr:`~pyrealm.demography.tmodel.StemAllometry.stem_height` denotes the total tree
height, as used interchangeable in :cite:`Li:2014bc`, rather than just the height of the
trunk below the canopy.
"""  # noqa: D205

from dataclasses import InitVar, dataclass, field
from typing import ClassVar

import numpy as np
from numpy.typing import NDArray

from pyrealm.core.experimental import warn_experimental
from pyrealm.demography.core import (
    CohortMethods,
    PandasExporter,
    _enforce_2D,
    _validate_demography_array_arguments,
)
from pyrealm.demography.flora import Flora, StemTraits


def calculate_heights(
    h_max: NDArray[np.float64],
    a_hd: NDArray[np.float64],
    dbh: NDArray[np.float64],
    validate: bool = True,
) -> NDArray[np.float64]:
    r"""Calculate tree height under the T Model.

    The height of trees (:math:`H`) are calculated from individual diameters at breast
    height (:math:`D`), along with the maximum height (:math:`H_{m}`) and initial slope
    of the height/diameter relationship (:math:`a`) of the plant functional types
    :cite:p:`{Equation 4, }Li:2014bc`:

    .. math::

         H = H_{m}  \left(1 - \exp(-a \cdot D / H_{m})\right)

    Args:
        h_max: Maximum height of the PFT
        a_hd: Initial slope of the height/diameter relationship of the PFT
        dbh: Diameter at breast height of individuals
        validate: Boolean flag to suppress argument validation
    """

    if validate:
        _validate_demography_array_arguments(
            trait_args={"h_max": h_max, "a_hd": a_hd}, size_args={"dbh": dbh}
        )

    return _enforce_2D(h_max * (1 - np.exp(-a_hd * dbh / h_max)))


def calculate_dbh_from_height(
    h_max: NDArray[np.float64],
    a_hd: NDArray[np.float64],
    stem_height: NDArray[np.float64],
    validate: bool = True,
) -> NDArray[np.float64]:
    r"""Calculate diameter at breast height from stem height under the T Model.

    This function inverts the normal calculation of stem height (:math:`H`) from
    diameter at breast height (DBH, :math:`D`) in the T Model (see
    :meth:`~pyrealm.demography.tmodel.calculate_heights`). This is a helper
    function to allow users to convert known stem heights for a plant functional type,
    with maximum height (:math:`H_{m}`) and initial slope of the height/diameter
    relationship (:math:`a`) into the expected DBH values.

    .. math::

         D = \frac{H \left( \log \left(\frac{H}{H_{m}-H}\right)\right)}{a}

    Warning:
        Where the stem height is greater than the maximum height for a PFT, then
        DBH is undefined and the return array will contain `np.nan`. Where the
        stem height equals the maximum height, the model predicts an infinite stem
        diameter: the `h_max` parameter is the asymptotic maximum stem height of an
        exponential function. Similarly, heights very close to the maximum height may
        lead to unrealistically large predictions of DBH.

    Args:
        h_max: Maximum height of the PFT
        a_hd: Initial slope of the height/diameter relationship of the PFT
        stem_height: Stem height of individuals
        validate: Boolean flag to suppress argument validation
    """

    if validate:
        _validate_demography_array_arguments(
            trait_args={"h_max": h_max, "a_hd": a_hd},
            size_args={"stem_height": stem_height},
        )

    # The equation here blows up in a couple of ways:
    # - H > h_max leads to negative logs which generates np.nan with an invalid value
    #   warning. The np.nan here is what we want to happen, so the warning needs
    #   suppressing.
    # - H = h_max generates a divide by zero which returns inf with a warning. Here the
    #   answer should be h_max so that needs trapping.

    with np.testing.suppress_warnings() as sup:
        sup.filter(RuntimeWarning, "divide by zero encountered in divide")
        sup.filter(RuntimeWarning, "invalid value encountered in log")
        return _enforce_2D((h_max * np.log(h_max / (h_max - stem_height))) / a_hd)


def calculate_crown_areas(
    ca_ratio: NDArray[np.float64],
    a_hd: NDArray[np.float64],
    dbh: NDArray[np.float64],
    stem_height: NDArray[np.float64],
    validate: bool = True,
) -> NDArray[np.float64]:
    r"""Calculate tree crown area under the T Model.

    The tree crown area (:math:`A_{c}`) is calculated from individual diameters at
    breast height (:math:`D`) and stem height (:math:`H`), along with the crown area
    ratio (:math:`c`) and the initial slope of the height/diameter relationship
    (:math:`a`) of the plant functional type :cite:p:`{Equation 8, }Li:2014bc`:

    .. math::

        A_{c} =\frac{\pi c}{4 a} D H


    Args:
        ca_ratio: Crown area ratio of the PFT
        a_hd: Initial slope of the height/diameter relationship of the PFT
        dbh: Diameter at breast height of individuals
        stem_height: Stem height of individuals
        validate: Boolean flag to suppress argument validation
    """

    if validate:
        _validate_demography_array_arguments(
            trait_args={"ca_ratio": ca_ratio, "a_hd": a_hd},
            size_args={"dbh": dbh, "stem_height": stem_height},
        )

    return _enforce_2D(((np.pi * ca_ratio) / (4 * a_hd)) * dbh * stem_height)


def calculate_crown_fractions(
    a_hd: NDArray[np.float64],
    stem_height: NDArray[np.float64],
    dbh: NDArray[np.float64],
    validate: bool = True,
) -> NDArray[np.float64]:
    r"""Calculate tree crown fraction under the T Model.

    The crown fraction (:math:`f_{c}`) is calculated from individual diameters at breast
    height (:math:`D`) and stem height (:math:`H`), along with the initial slope of the
    height / diameter relationship (:math:`a`) of the plant functional type
    :cite:p:`{Equation 11, }Li:2014bc`:

    .. math::

        f_{c} =\frac{H}{a D}

    Args:
        a_hd: Initial slope of the height/diameter relationship of the PFT
        stem_height: Stem height of individuals
        dbh: Diameter at breast height of individuals
        validate: Boolean flag to suppress argument validation
    """
    if validate:
        _validate_demography_array_arguments(
            trait_args={"a_hd": a_hd},
            size_args={"dbh": dbh, "stem_height": stem_height},
        )

    return _enforce_2D(stem_height / (a_hd * dbh))


def calculate_stem_masses(
    rho_s: NDArray[np.float64],
    stem_height: NDArray[np.float64],
    dbh: NDArray[np.float64],
    validate: bool = True,
) -> NDArray[np.float64]:
    r"""Calculate stem mass under the T Model.

    The stem mass (:math:`W_{s}`) is calculated from individual diameters at breast
    height (:math:`D`) and stem height (:math:`H`), along with the wood density
    (:math:`\rho_s`) of the plant functional type :cite:p:`{Equation 6, }Li:2014bc`:

    .. math::

        W_s = (\pi / 8) \rho_s D^2 H

    Args:
        rho_s: Wood density of the PFT
        stem_height: Stem height of individuals
        dbh: Diameter at breast height of individuals
        validate: Boolean flag to suppress argument validation
    """
    if validate:
        _validate_demography_array_arguments(
            trait_args={"rho_s": rho_s},
            size_args={"dbh": dbh, "stem_height": stem_height},
        )

    return _enforce_2D((np.pi / 8) * rho_s * (dbh**2) * stem_height)


def calculate_foliage_masses(
    sla: NDArray[np.float64],
    lai: NDArray[np.float64],
    crown_area: NDArray[np.float64],
    validate: bool = True,
) -> NDArray[np.float64]:
    r"""Calculate foliage mass under the T Model.

    The foliage mass (:math:`W_{f}`) is calculated from the crown area (:math:`A_{c}`),
    along with the specific leaf area (:math:`\sigma`) and leaf area index (:math:`L`)
    of the plant functional type :cite:p:`Li:2014bc`.

    .. math::

        W_f = (1 / \sigma) A_c L

    Args:
        sla: Specific leaf area of the PFT
        lai: Leaf area index of the PFT
        crown_area: Crown area of individuals
        validate: Boolean flag to suppress argument validation
    """
    if validate:
        _validate_demography_array_arguments(
            trait_args={"sla": sla, "lai": lai},
            size_args={"crown_area": crown_area},
        )

    return _enforce_2D(crown_area * lai * (1 / sla))


def calculate_sapwood_masses(
    rho_s: NDArray[np.float64],
    ca_ratio: NDArray[np.float64],
    stem_height: NDArray[np.float64],
    crown_area: NDArray[np.float64],
    crown_fraction: NDArray[np.float64],
    validate: bool = True,
) -> NDArray[np.float64]:
    r"""Calculate sapwood mass under the T Model.

    The sapwood mass (:math:`W_{\cdot s}`) is calculated from the individual crown area
    (:math:`A_{c}`), stem height (:math:`H`) and canopy fraction (:math:`f_{c}`) along
    with the wood density (:math:`\rho_s`) and crown area ratio (:math:`c`) of the
    plant functional type :cite:p:`{Equation 14, }Li:2014bc`.

    .. math::

        W_{\cdot s} = \frac{A_c \rho_s H (1 - f_c / 2)}{c}

    Args:
        rho_s: Wood density of the PFT
        ca_ratio: Crown area ratio of the PFT
        stem_height: Stem height of individuals
        crown_area: Crown area of individuals
        crown_fraction: Crown fraction of individuals
        validate: Boolean flag to suppress argument validation
    """
    if validate:
        _validate_demography_array_arguments(
            trait_args={"rho_s": rho_s, "ca_ratio": ca_ratio},
            size_args={
                "stem_height": stem_height,
                "crown_area": crown_area,
                "crown_fraction": crown_fraction,
            },
        )

    return _enforce_2D(
        crown_area * rho_s * stem_height * (1 - crown_fraction / 2) / ca_ratio
    )


def calculate_crown_z_max(
    z_max_prop: NDArray[np.float64],
    stem_height: NDArray[np.float64],
    validate: bool = True,
) -> NDArray[np.float64]:
    r"""Calculate height of maximum crown radius.

    The height of the maximum crown radius (:math:`z_m`) is derived from the crown
    shape parameters (:math:`m,n`) and the resulting fixed proportion (:math:`p_{zm}`)
    for plant functional types. These shape parameters are defined as part of the
    extension of the T Model presented by :cite:t:`joshi:2022a`.

    The value :math:`z_m` is the height above ground where the largest crown radius is
    found, given the proportion and the estimated stem height (:math:`H`) of
    individuals.

    .. math::

        z_m = p_{zm} H

    Args:
        z_max_prop: Crown shape parameter of the PFT
        stem_height: Stem height of individuals
        validate: Boolean flag to suppress argument validation
    """

    if validate:
        _validate_demography_array_arguments(
            trait_args={"z_max_prop": z_max_prop},
            size_args={"stem_height": stem_height},
        )

    return _enforce_2D(stem_height * z_max_prop)


def calculate_crown_r0(
    q_m: NDArray[np.float64],
    crown_area: NDArray[np.float64],
    validate: bool = True,
) -> NDArray[np.float64]:
    r"""Calculate scaling factor for width of maximum crown radius.

    This scaling factor (:math:`r_0`) is derived from the crown shape parameters
    (:math:`m,n,q_m`) for plant functional types and the estimated crown area
    (:math:`A_c`) of individuals. The shape parameters are defined as part of the
    extension of the T Model presented by :cite:t:`joshi:2022a` and :math:`r_0` is used
    to scale the crown area such that the crown area at the  maximum crown radius fits
    the expectations of the T Model.

    .. math::

        r_0 = 1/q_m  \sqrt{A_c / \pi}

    Args:
        q_m: Crown shape parameter of the PFT
        crown_area: Crown area of individuals
        validate: Boolean flag to suppress argument validation

    """

    if validate:
        _validate_demography_array_arguments(
            trait_args={"q_m": q_m},
            size_args={"crown_area": crown_area},
        )

    # Scaling factor to give expected A_c (crown area) at
    # z_m (height of maximum crown radius)
    return _enforce_2D(1 / q_m * np.sqrt(crown_area / np.pi))


def calculate_whole_crown_gpp(
    potential_gpp: NDArray[np.float64],
    crown_area: NDArray[np.float64],
    par_ext: NDArray[np.float64],
    lai: NDArray[np.float64],
    validate: bool = True,
) -> NDArray[np.float64]:
    r"""Calculate whole crown gross primary productivity.

    This function calculates individual gross primary productivity (GPP) across the
    whole crown, given the individual potential GPP per metre squared (:math:`P_0`) and
    crown area (:math:`A_c`), along with the leaf area index (:math:`L`) and the
    extinction coefficient (:math:`k`) of the plant functional type :cite:p:`{Equation
    12, }Li:2014bc`.

    .. math::

        P = P_0 A_c (1 - e^{-kL})

    Args:
        lai: The leaf area index
        par_ext: The extinction coefficient
        potential_gpp: Potential GPP per metre squared
        crown_area: The crown area in metres squared
        validate: Boolean flag to suppress argument validation
    """
    if validate:
        _validate_demography_array_arguments(
            trait_args={"lai": lai, "par_ext": par_ext},
            size_args={"potential_gpp": potential_gpp, "crown_area": crown_area},
        )

    return _enforce_2D(potential_gpp * crown_area * (1 - np.exp(-(par_ext * lai))))


def calculate_sapwood_respiration(
    resp_s: NDArray[np.float64],
    sapwood_mass: NDArray[np.float64],
    validate: bool = True,
) -> NDArray[np.float64]:
    r"""Calculate sapwood respiration.

    Calculates the total sapwood respiration (:math:`R_{\cdot s}`) given the individual
    sapwood mass (:math:`W_{\cdot s}`) and the sapwood respiration rate of the plant
    functional type (:math:`r_{s}`) :cite:p:`{see Equation 13, }Li:2014bc`.

    .. math::
         R_{\cdot s} = W_{\cdot s} \, r_s

    Args:
        resp_s: The sapwood respiration rate
        sapwood_mass: The individual sapwood mass
        validate: Boolean flag to suppress argument validation
    """
    if validate:
        _validate_demography_array_arguments(
            trait_args={"resp_s": resp_s},
            size_args={"sapwood_mass": sapwood_mass},
        )

    return _enforce_2D(sapwood_mass * resp_s)


def calculate_foliar_respiration(
    resp_f: NDArray[np.float64],
    whole_crown_gpp: NDArray[np.float64],
    validate: bool = True,
) -> NDArray[np.float64]:
    r"""Calculate foliar respiration.

    Calculates the total foliar respiration (:math:`R_{f}`) given the individual crown
    GPP (:math:`P`) and the foliar respiration rate of the plant functional type
    (:math:`r_{f}`). :cite:t:`Li:2014bc` remove foliar respiration as a constant
    proportion of potential GPP before calculating GPP for the crown, but ``pyrealm``
    treats this proportion as part of the definition of plant functional types.

    .. math::
         R_{f} = P \, r_f

    Args:
        resp_f: The foliar respiration rate
        whole_crown_gpp: The individual whole crown GPP.
        validate: Boolean flag to suppress argument validation
    """
    if validate:
        _validate_demography_array_arguments(
            trait_args={"resp_f": resp_f},
            size_args={"whole_crown_gpp": whole_crown_gpp},
        )

    return _enforce_2D(whole_crown_gpp * resp_f)


def calculate_gpp_topslice(
    gpp_topslice: NDArray[np.float64],
    whole_crown_gpp: NDArray[np.float64],
    validate: bool = True,
) -> NDArray[np.float64]:
    r"""Calculate gpp topslice.

    Calculates a fixed proportion of the total GPP for the crown that is removed before
    further GPP allocation. This is intended as a helper variable for T Model users to
    simulate processes not included in the T Model such as root exudation or active
    nutrient servicing for mycorriza fungi.

    NOTE: This is a naieve calculation method that is not part of the T model. If values
    for GPP topslice are zero it will have no impact on the T Model calculations.

    Args:
        gpp_topslice: The portion of GPP to remove before allocation.
        whole_crown_gpp: The individual whole crown GPP.
        validate: Boolean flag to suppress argument validation
    """
    if validate:
        _validate_demography_array_arguments(
            trait_args={"gpp_topslice": gpp_topslice},
            size_args={"whole_crown_gpp": whole_crown_gpp},
        )

    return _enforce_2D(whole_crown_gpp * gpp_topslice)


def calculate_reproductive_tissue_respiration(
    resp_rt: NDArray[np.float64],
    reproductive_tissue_mass: NDArray[np.float64],
    validate: bool = True,
) -> NDArray[np.float64]:
    r"""Calculate reproductive tissue respiration.

    Calculates the total reproductive tissue respiration (:math:`R_{rt}`) given the
    reproductive tissue mass (:math:`M_rt`) and the reproductive tissue respiration rate
    of the plant functional type (:math:`r_{rt}`).

    NOTE: This function is not part of the original T Model, but is included here to
    allow for the calculation of reproductive tissue respiration in the same way as
    sapwood respiration.

    .. math::
         R_{rt} = M_rt \, r_rt

    Args:
        resp_rt: The reproductive tissue respiration rate
        reproductive_tissue_mass: The stem reproductive tissue mass.
        validate: Boolean flag to suppress argument validation
    """
    if validate:
        _validate_demography_array_arguments(
            trait_args={"resp_rt": resp_rt},
            size_args={"reproductive_tissue_mass": reproductive_tissue_mass},
        )

    return _enforce_2D(reproductive_tissue_mass * resp_rt)


def calculate_fine_root_respiration(
    zeta: NDArray[np.float64],
    sla: NDArray[np.float64],
    resp_r: NDArray[np.float64],
    foliage_mass: NDArray[np.float64],
    validate: bool = True,
) -> NDArray[np.float64]:
    r"""Calculate fine root respiration.

    Calculates the total fine root respiration (:math:`R_{r}`) given the individual
    foliage mass (:math:`W_f`), along with the fine root respiration rate (:math:`r_r`),
    the ratio of fine root mass to foliage area (:math:`\zeta`) and the specific leaf
    area (:math:`\sigma`) :cite:p:`{see Equation 13, }Li:2014bc`

    .. math::
         R_{r} = \zeta \sigma W_f r_r

    Args:
        zeta: The ratio of fine root mass to foliage area of the PFT.
        sla: The specific leaf area of the PFT.
        resp_r: The respiration rate of fine roots of the PFT.
        foliage_mass: The individual foliage mass.
        validate: Boolean flag to suppress argument validation
    """
    if validate:
        _validate_demography_array_arguments(
            trait_args={
                "zeta": zeta,
                "sla": sla,
                "resp_r": resp_r,
            },
            size_args={"foliage_mass": foliage_mass},
        )

    return _enforce_2D(zeta * sla * foliage_mass * resp_r)


def calculate_net_primary_productivity(
    yld: NDArray[np.float64],
    whole_crown_gpp: NDArray[np.float64],
    foliar_respiration: NDArray[np.float64],
    fine_root_respiration: NDArray[np.float64],
    sapwood_respiration: NDArray[np.float64],
    reproductive_tissue_respiration: NDArray[np.float64],
    validate: bool = True,
) -> NDArray[np.float64]:
    r"""Calculate net primary productivity.

    The net primary productivity (NPP, :math:`P_{net}`) is calculated as a plant
    functional type specific yield proportion (:math:`y`) of the total GPP (:math:`P`)
    for the individual minus respiration (:math:`R_m`), as the sum of the respiration
    costs for foliage  (:math:`R_f`), fine roots  (:math:`R_r`), sapwood
    (:math:`R_s`), and reproductive tissue (:math:`R_{rt}`).

    .. math::
<<<<<<< HEAD
        P_{net} = y (P - R_m) = y (P - W_{\cdot s} r_s - \zeta \sigma W_f r_r - P r_f -
        P r_rt)
=======
        P_{net} = y (P - R_m) = y (P - W_{\cdot s} r_s - \zeta \sigma W_f r_r - W_f r_f)
>>>>>>> cf9590a5

    Note that this differs from Equation 13 of :cite:t:`Li:2014bc`, which does not
    include a term for foliar respiration or reproductive tissue respiration.
    :cite:t:`Li:2014bc` remove foliar respiration as a fixed proportion of potential GPP
    as the first step in their calculations. The approach here is equivalent but allows
    the foliar respiration to vary between plant functional types. :cite:t:`Li:2014bc`
    do not include reproductive tissue respiration in their calculations.

    Args:
        yld: The yield proportion.
        whole_crown_gpp: The total GPP for the crown.
        foliar_respiration: The total foliar respiration.
        fine_root_respiration: The total fine root respiration
        sapwood_respiration: The total sapwood respiration.
        reproductive_tissue_respiration: The total reproductive tissue respiration.
        validate: Boolean flag to suppress argument validation
    """
    if validate:
        _validate_demography_array_arguments(
            trait_args={"yld": yld},
            size_args={
                "whole_crown_gpp": whole_crown_gpp,
                "foliar_respiration": foliar_respiration,
                "fine_root_respiration": fine_root_respiration,
                "sapwood_respiration": sapwood_respiration,
                "reproductive_tissue_respiration": reproductive_tissue_respiration,
            },
        )

    return _enforce_2D(
        yld
        * (
            whole_crown_gpp
            - foliar_respiration
            - fine_root_respiration
            - sapwood_respiration
            - reproductive_tissue_respiration
        )
    )


def calculate_foliage_turnover(
    tau_f: NDArray[np.float64],
    foliage_mass: NDArray[np.float64],
    validate: bool = True,
) -> NDArray[np.float64]:
    r"""Calculate turnover costs for foliage.

    This function calculates the costs associated with the turnover of foliage. This is
    calculated from the total foliage mass of individuals (:math:`W_f`), and the
    turnover times of foliage (:math:`\tau_f`) of the plant functional type
    :cite:p:`{see Equation 15, }Li:2014bc`.

    .. math::

        T = W_f \left( \frac{1}{\tau_f} \right)

    Args:
        tau_f: The turnover time of foliage
        foliage_mass: The foliage mass
        validate: Boolean flag to suppress argument validation
    """
    if validate:
        _validate_demography_array_arguments(
            trait_args={"tau_f": tau_f},
            size_args={"foliage_mass": foliage_mass},
        )

    return _enforce_2D(foliage_mass * (1 / tau_f))


def calculate_fine_root_turnover(
    sla: NDArray[np.float64],
    zeta: NDArray[np.float64],
    tau_r: NDArray[np.float64],
    foliage_mass: NDArray[np.float64],
    validate: bool = True,
) -> NDArray[np.float64]:
    r"""Calculate turnover costs.

    This function calculates the costs associated with the turnover of fine roots. This
    is calculated from the total foliage mass of individuals (:math:`W_f`), along with
    the specific leaf area (:math:`\sigma`) and fine root mass to foliar area ratio
    (:math:`\zeta`) and the turnover time of fine roots (:math:`\tau_r`) of the plant
    functional type :cite:p:`{see Equation 15, }Li:2014bc`.

    .. math::

<<<<<<< HEAD
        T = W_f \left(\frac{\sigma \zeta}{\tau_f} \right)
=======
        T = W_f \left( \frac{1}{\tau_f} + \frac{\sigma \zeta}{\tau_r} \right)
>>>>>>> cf9590a5

    Args:
        sla: The specific leaf area
        zeta: The ratio of fine root mass to foliage area.
        tau_r: The turnover time of fine roots
        foliage_mass: The foliage mass
        validate: Boolean flag to suppress argument validation
    """
    if validate:
        _validate_demography_array_arguments(
            trait_args={"sla": sla, "zeta": zeta, "tau_r": tau_r},
            size_args={"foliage_mass": foliage_mass},
        )

    return _enforce_2D(foliage_mass * (sla * zeta / tau_r))


def calculate_reproductive_tissue_turnover(
    m_rt: NDArray[np.float64],
    tau_rt: NDArray[np.float64],
    validate: bool = True,
) -> NDArray[np.float64]:
    r"""Calculate reproductive tissue turnover costs.

    This function calculates the costs associated with the turnover of reproductive
    tissue. This is calculated from the total reproductive tissue mass
    (:math:`m_rt`), along with the turnover time of reproductive tissue
    (:math:`\tau_rt`).

    .. math::

        T_rt = m_rt \left( \frac{1}{\tau_rt}\right)

    Args:
        m_rt: The mass of reproductive tissue
        tau_rt: The turnover time of reproductive tissue
        validate: Boolean flag to suppress argument validation
    """
    if validate:
        _validate_demography_array_arguments(
            trait_args={"tau_rt": tau_rt},
            size_args={"m_rt": m_rt},
        )

    return _enforce_2D(m_rt * (1 / tau_rt))


def calculate_reproductive_tissue_mass(
    foliage_mass: NDArray[np.float64],
    p_foliage_for_reproductive_tissue: NDArray[np.float64],
) -> NDArray[np.float64]:
    r"""Calculate reproductive tissue mass.

    This function calculates the mass of reproductive tissue (:math:`m_rt`) as a fixed
    proportion of the total foliage mass (:math:`W_f`) of individuals.

    .. math::

        m_rt = p_{f_rt} W_f

    Args:
        foliage_mass: The foliage mass
        p_foliage_for_reproductive_tissue: The proportion of foliage mass that is
            reproductive tissue
        validate: Boolean flag to suppress argument validation
    """

    return _enforce_2D(p_foliage_for_reproductive_tissue * foliage_mass)


def calculate_growth_increments(
    rho_s: NDArray[np.float64],
    a_hd: NDArray[np.float64],
    h_max: NDArray[np.float64],
    lai: NDArray[np.float64],
    ca_ratio: NDArray[np.float64],
    sla: NDArray[np.float64],
    zeta: NDArray[np.float64],
    npp: NDArray[np.float64],
    turnover: NDArray[np.float64],
    reproductive_tissue_turnover: NDArray[np.float64],
    p_foliage_for_reproductive_tissue: NDArray[np.float64],
    dbh: NDArray[np.float64],
    stem_height: NDArray[np.float64],
    validate: bool = True,
) -> tuple[NDArray[np.float64], NDArray[np.float64], NDArray[np.float64]]:
    r"""Calculate growth increments.

    Given an estimate of net primary productivity (:math:`P_{net}`), less associated  
    turnover costs (:math:`T`), the remaining productivity can be allocated to growth
    and hence estimate resulting increments :cite:`Li:2014bc` in:
    
    * the stem diameter (:math:`\Delta D`),
    * the stem mass (:math:`\Delta W_s`), and 
    * the foliar mass (:math:`\Delta W_f`). 
        
    The stem diameter increment can be calculated using the available productivity for
    growth and the rates of change in stem (:math:`\textrm{d}W_s / \textrm{d}t`) and
    foliar masses (:math:`\textrm{d}W_f / \textrm{d}t`): 

    .. math::

        \Delta D = \frac{P_{net} - T}{ \textrm{d}W_s / \textrm{d}t  +
             \textrm{d}W_f / \textrm{d}t}

    The rates of change in stem and foliar mass can be calculated as:

    .. math::
      :nowrap:

      \[
        \begin{align*}
            \textrm{d}W_s / \textrm{d}t &= \frac{\pi}{8} \rho_s D
                \left(a D \left(1 - \frac{H}{H_{m}} + 2 H \right) \right) \\

            \textrm{d}W_f / \textrm{d}t &= L \frac{\pi c}{4 a} \left(a D \left( 1 -
                \frac{H}{H_{m}} + H \right) \right) \frac{1}{\sigma + \zeta}
        \end{align*}
      \]

    given the current stem diameter (:math:`D`) and height (:math:`H`) and the following
    plant functional type traits:

    * the specific leaf area (:math:`\sigma`),
    * the leaf area index (:math:`L`),
    * the wood  density of the PFT (:math:`\rho_s`),
    * the maximum height (:math:`H_{m}`),
    * the initial slope of the height/diameter relationship (:math:`a`),
    * the crown area ratio (:math:`c`), and
    * the ratio of fine root mass to leaf area (:math:`\zeta`).

    The resulting incremental changes in stem mass and foliar mass can then be
    calculated as:

    .. math::
      :nowrap:

      \[
        \begin{align*}
        \Delta W_s &=  \textrm{d}W_s / \textrm{d}t \, \Delta D\\
        \Delta W_f &=  \textrm{d}W_f / \textrm{d}t \, \Delta D
        \end{align*}
      \]

    NOTE: Reproductive tissue is included as an optional additional cost of turnover.
    If the default values are set to zero, it will not impact T Model calculations.

    Args:
        rho_s: Wood density of the PFT
        a_hd: Initial slope of the height/diameter relationship of the PFT
        h_max: Maximum height of the PFT
        lai: Leaf area index of the PFT
        ca_ratio: Crown area ratio of the PFT
        sla: Specific leaf area of the PFT
        zeta: The ratio of fine root mass to foliage area of the PFT
        npp: Net primary productivity of individuals
        turnover: Fine root and foliage turnover cost of individuals
        p_foliage_for_reproductive_tissue: Proportion of foliage mass that is
            reproductive tissue.
        reproductive_tissue_turnover: Reproductive tissue turnover cost of individuals
        dbh: Diameter at breast height of individuals
        stem_height: Stem height of individuals
        validate: Boolean flag to suppress argument validation
    """
    if validate:
        _validate_demography_array_arguments(
            trait_args={
                "rho_s": rho_s,
                "a_hd": a_hd,
                "h_max": h_max,
                "lai": lai,
                "ca_ratio": ca_ratio,
                "sla": sla,
                "zeta": zeta,
            },
            size_args={
                "npp": npp,
                "turnover": turnover,
                "reproductive_tissue_turnover": reproductive_tissue_turnover,
                "p_foliage_for_reproductive_tissue": p_foliage_for_reproductive_tissue,
                "dbh": dbh,
                "stem_height": stem_height,
            },
        )
    # Rates of change in stem and foliar
    dWsdt = (
        np.pi
        / 8
        * rho_s
        * dbh
        * (a_hd * dbh * (1 - (stem_height / h_max)) + 2 * stem_height)
    )

    dWfdt = (
        lai
        * ((np.pi * ca_ratio) / (4 * a_hd))
        * (a_hd * dbh * (1 - stem_height / h_max) + stem_height)
        * ((1 + p_foliage_for_reproductive_tissue) / sla + zeta)
    )

    # Increment of diameter at breast height
    delta_d = _enforce_2D(
        (npp - turnover - reproductive_tissue_turnover) / (dWsdt + dWfdt)
    )

    return (delta_d, dWsdt * delta_d, dWfdt * delta_d)


@dataclass
class StemAllometry(PandasExporter, CohortMethods):
    """Calculate T Model allometric predictions across a set of stems.

    This method calculates predictions of stem allometries for stem height, crown area,
    crown fraction, stem mass, foliage mass and sapwood mass under the T Model
    :cite:`Li:2014bc`, given diameters at breast height for a set of plant functional
    traits.

    Args:
        stem_traits: An instance of :class:`~pyrealm.demography.flora.Flora` or
            :class:`~pyrealm.demography.flora.StemTraits`, providing plant functional
            trait data for a set of stems.
        at_dbh: An array of diameter at breast height values at which to predict stem
            allometry values.
        validate: Boolean flag to suppress argument validation
    """

    array_attrs: ClassVar[tuple[str, ...]] = (
        "dbh",
        "stem_height",
        "crown_area",
        "crown_fraction",
        "stem_mass",
        "foliage_mass",
        "reproductive_tissue_mass",
        "sapwood_mass",
        "crown_r0",
        "crown_z_max",
    )

    # Init vars
    stem_traits: InitVar[Flora | StemTraits]
    """ An instance of :class:`~pyrealm.demography.flora.Flora` or 
    :class:`~pyrealm.demography.flora.StemTraits`, providing plant functional trait data
    for a set of stems."""
    at_dbh: InitVar[NDArray[np.float64]]
    """An array of diameter at breast height values at which to predict stem allometry 
    values."""
    validate: InitVar[bool] = True
    """Boolean flag to suppress argument validation."""

    # Post init allometry attributes
    dbh: NDArray[np.float64] = field(init=False)
    """Diameter at breast height (m)"""
    stem_height: NDArray[np.float64] = field(init=False)
    """Stem height (m)"""
    crown_area: NDArray[np.float64] = field(init=False)
    """Crown area (m2)"""
    crown_fraction: NDArray[np.float64] = field(init=False)
    """Vertical fraction of the stem covered by the crown (-)"""
    stem_mass: NDArray[np.float64] = field(init=False)
    """Stem mass (kg)"""
    foliage_mass: NDArray[np.float64] = field(init=False)
    """Foliage mass (kg)"""
    reproductive_tissue_mass: NDArray[np.float64] = field(init=False)
    """Reproductive tissue mass (kg)"""
    sapwood_mass: NDArray[np.float64] = field(init=False)
    """Sapwood mass (kg)"""
    crown_r0: NDArray[np.float64] = field(init=False)
    """Crown radius scaling factor (-)"""
    crown_z_max: NDArray[np.float64] = field(init=False)
    """Height of maximum crown radius (m)"""

    # Information attributes
    _n_pred: int = field(init=False)
    """The number of predictions per stem."""
    _n_stems: int = field(init=False)
    """The number of stems."""

    __experimental__ = True

    def __post_init__(
        self,
        stem_traits: Flora | StemTraits,
        at_dbh: NDArray[np.float64],
        validate: bool,
    ) -> None:
        """Populate the stem allometry attributes from the traits and size data."""

        warn_experimental("StemAllometry")

        # If validation is required, only need to perform validation once to check that
        # the at_dbh values are congruent with the stem_traits inputs. If they are, then
        # all the other allometry function inputs will be too.
        if validate:
            _validate_demography_array_arguments(
                trait_args={"h_max": stem_traits.h_max}, size_args={"at_dbh": at_dbh}
            )

        self.stem_height = calculate_heights(
            h_max=stem_traits.h_max, a_hd=stem_traits.a_hd, dbh=at_dbh, validate=False
        )

        # Broadcast at_dbh to shape of stem height to get congruent shapes
        self.dbh = np.broadcast_to(at_dbh, self.stem_height.shape)

        self.crown_area = calculate_crown_areas(
            ca_ratio=stem_traits.ca_ratio,
            a_hd=stem_traits.a_hd,
            dbh=self.dbh,
            stem_height=self.stem_height,
            validate=False,
        )

        self.crown_fraction = calculate_crown_fractions(
            a_hd=stem_traits.a_hd,
            dbh=self.dbh,
            stem_height=self.stem_height,
            validate=False,
        )

        self.stem_mass = calculate_stem_masses(
            rho_s=stem_traits.rho_s,
            dbh=self.dbh,
            stem_height=self.stem_height,
            validate=False,
        )

        self.foliage_mass = calculate_foliage_masses(
            sla=stem_traits.sla,
            lai=stem_traits.lai,
            crown_area=self.crown_area,
            validate=False,
        )

        self.reproductive_tissue_mass = calculate_reproductive_tissue_mass(
            self.foliage_mass, stem_traits.p_foliage_for_reproductive_tissue
        )

        self.sapwood_mass = calculate_sapwood_masses(
            rho_s=stem_traits.rho_s,
            ca_ratio=stem_traits.ca_ratio,
            stem_height=self.stem_height,
            crown_area=self.crown_area,
            crown_fraction=self.crown_fraction,
            validate=False,
        )

        self.crown_r0 = calculate_crown_r0(
            q_m=stem_traits.q_m, crown_area=self.crown_area, validate=False
        )

        self.crown_z_max = calculate_crown_z_max(
            z_max_prop=stem_traits.z_max_prop,
            stem_height=self.stem_height,
            validate=False,
        )

        # Set the number of observations per stem as the length of axis 1
        self._n_pred = self.crown_z_max.shape[0]
        self._n_stems = stem_traits._n_stems

    def __repr__(self) -> str:
        return (
            f"StemAllometry: Prediction for {self._n_stems} stems "
            f"at {self._n_pred} DBH values."
        )


@dataclass()
class StemAllocation(PandasExporter):
    """Calculate T Model GPP allocation across a set of stems.

    This method calculates the predicted allocation of potential gross primary
    productivity (GPP) for stems under the T Model :cite:`Li:2014bc`, given a set of
    traits for those stems and the stem allometries given the stem size.

    Args:
        stem_traits: An instance of :class:`~pyrealm.demography.flora.Flora` or
            :class:`~pyrealm.demography.flora.StemTraits`, providing plant functional
            trait data for a set of stems.
        stem_allometry: An instance of
            :class:`~pyrealm.demography.tmodel.StemAllometry`
            providing the stem size data for which to calculate allocation.
        at_potential_gpp: An array of potential GPP values at which to predict stem
            allocation.
        validate: Boolean flag to suppress argument validation
    """

    array_attrs: ClassVar[tuple[str, ...]] = (
        "potential_gpp",
        "whole_crown_gpp",
        "sapwood_respiration",
        "foliar_respiration",
        "fine_root_respiration",
        "npp",
        "foliage_turnover",
        "fine_root_turnover",
        "delta_dbh",
        "delta_stem_mass",
        "delta_foliage_mass",
    )

    # Init vars
    stem_traits: InitVar[Flora | StemTraits]
    """An instance of :class:`~pyrealm.demography.flora.Flora` or 
    :class:`~pyrealm.demography.flora.StemTraits`, providing plant functional trait data
    for a set of stems."""
    stem_allometry: InitVar[StemAllometry]
    """An instance of :class:`~pyrealm.demography.tmodel.StemAllometry`
    providing the stem size data for which to calculate allocation."""
    at_potential_gpp: InitVar[NDArray[np.float64]]
    """An array of potential gross primary productivity for each stem that should be
    allocated to respiration, turnover and growth."""
    validate: InitVar[bool] = True
    """ Boolean flag to suppress argument validation."""

    # Post init allometry attributes
    potential_gpp: NDArray[np.float64] = field(init=False)
    """Potential GPP per unit area (g C m2)"""
    whole_crown_gpp: NDArray[np.float64] = field(init=False)
    """Estimated GPP across the whole crown (g C)"""
    sapwood_respiration: NDArray[np.float64] = field(init=False)
    """Allocation to sapwood respiration (g C)"""
    foliar_respiration: NDArray[np.float64] = field(init=False)
    """Allocation to foliar respiration (g C)"""
    reproductive_tissue_respiration: NDArray[np.float64] = field(init=False)
    """Allocation to reproductive tissue respiration (g C)"""
    fine_root_respiration: NDArray[np.float64] = field(init=False)
    """Allocation to fine root respiration (g C)"""
    gpp_topslice: NDArray[np.float64] = field(init=False)
    """GPP removed before allocation for various biological functions (g C)"""
    npp: NDArray[np.float64] = field(init=False)
    """Net primary productivity (g C)"""
    leaf_turnover: NDArray[np.float64] = field(init=False)
    """Allocation to leaf turnover (g C)"""
    fine_root_turnover: NDArray[np.float64] = field(init=False)
    """Allocation to fine root turnover"""
    reproductive_tissue_turnover: NDArray[np.float64] = field(init=False)
    """Allocation to reproductive tissue turnover (g C)"""
    delta_dbh: NDArray[np.float64] = field(init=False)
    """Predicted increase in stem diameter from growth allocation (m)"""
    delta_stem_mass: NDArray[np.float64] = field(init=False)
    """Predicted increase in stem mass from growth allocation (g C)"""
    delta_foliage_mass: NDArray[np.float64] = field(init=False)
    """Predicted increase in foliar mass from growth allocation (g C)"""

    # Information attributes
    _n_pred: int = field(init=False)
    """The number of predictions per stem."""
    _n_stems: int = field(init=False)
    """The number of stems."""

    __experimental__ = True

    def __post_init__(
        self,
        stem_traits: Flora | StemTraits,
        stem_allometry: StemAllometry,
        at_potential_gpp: NDArray[np.float64],
        validate: bool,
    ) -> None:
        """Populate stem allocation attributes from the traits, allometry and GPP."""

        warn_experimental("StemAllocation")

        if validate:
            _validate_demography_array_arguments(
                trait_args={"h_max": stem_traits.h_max},
                size_args={"dbh": stem_allometry.dbh},
                at_size_args={"at_potential_gpp": at_potential_gpp},
            )

        # Broadcast potential GPP to match trait and size data outputs
        trait_size_shape = np.broadcast_shapes(
            stem_traits.h_max.shape, stem_allometry.dbh.shape
        )
        self.potential_gpp = np.broadcast_to(at_potential_gpp, trait_size_shape)

        self.whole_crown_gpp = calculate_whole_crown_gpp(
            potential_gpp=self.potential_gpp,
            crown_area=stem_allometry.crown_area,
            par_ext=stem_traits.par_ext,
            lai=stem_traits.lai,
            validate=False,
        )

        self.gpp_topslice = calculate_gpp_topslice(
            gpp_topslice=stem_traits.gpp_topslice,
            whole_crown_gpp=self.whole_crown_gpp,
            validate=False,
        )

        # Topslice GPP
        self.whole_crown_gpp = self.whole_crown_gpp - self.gpp_topslice

        self.sapwood_respiration = calculate_sapwood_respiration(
            resp_s=stem_traits.resp_s,
            sapwood_mass=stem_allometry.sapwood_mass,
            validate=False,
        )

        self.foliar_respiration = calculate_foliar_respiration(
            resp_f=stem_traits.resp_f,
            whole_crown_gpp=self.whole_crown_gpp,
            validate=False,
        )

        self.reproductive_tissue_respiration = (
            calculate_reproductive_tissue_respiration(
                resp_rt=stem_traits.resp_rt,
                reproductive_tissue_mass=stem_allometry.reproductive_tissue_mass,
                validate=False,
            )
        )

        self.fine_root_respiration = calculate_fine_root_respiration(
            zeta=stem_traits.zeta,
            sla=stem_traits.sla,
            resp_r=stem_traits.resp_r,
            foliage_mass=stem_allometry.foliage_mass,
            validate=False,
        )

        self.npp = calculate_net_primary_productivity(
            yld=stem_traits.yld,
            whole_crown_gpp=self.whole_crown_gpp,
            foliar_respiration=self.foliar_respiration,
            fine_root_respiration=self.fine_root_respiration,
            sapwood_respiration=self.sapwood_respiration,
            reproductive_tissue_respiration=self.reproductive_tissue_respiration,
            validate=False,
        )

        self.foliage_turnover = calculate_foliage_turnover(
            tau_f=stem_traits.tau_f,
            foliage_mass=stem_allometry.foliage_mass,
            validate=False,
        )

        self.fine_root_turnover = calculate_fine_root_turnover(
            sla=stem_traits.sla,
            zeta=stem_traits.zeta,
            tau_r=stem_traits.tau_r,
            foliage_mass=stem_allometry.foliage_mass,
            validate=False,
        )

        self.reproductive_tissue_turnover = calculate_reproductive_tissue_turnover(
            m_rt=stem_allometry.reproductive_tissue_mass,
            tau_rt=stem_traits.tau_rt,
            validate=False,
        )

        (self.delta_dbh, self.delta_stem_mass, self.delta_foliage_mass) = (
            calculate_growth_increments(
                rho_s=stem_traits.rho_s,
                a_hd=stem_traits.a_hd,
                h_max=stem_traits.h_max,
                lai=stem_traits.lai,
                ca_ratio=stem_traits.ca_ratio,
                sla=stem_traits.sla,
                zeta=stem_traits.zeta,
                npp=self.npp,
                turnover=self.foliage_turnover + self.fine_root_turnover,
                reproductive_tissue_turnover=self.reproductive_tissue_turnover,
                p_foliage_for_reproductive_tissue=stem_traits.p_foliage_for_reproductive_tissue,
                dbh=stem_allometry.dbh,
                stem_height=stem_allometry.stem_height,
                validate=False,
            )
        )

        # Set the number of observations per stem (one if dbh is 1D, otherwise size of
        # the first axis)
        if self.potential_gpp.ndim == 1:
            self._n_pred = 1
        else:
            self._n_pred = self.potential_gpp.shape[0]

        self._n_stems = stem_traits._n_stems

    def __repr__(self) -> str:
        return (
            f"StemAllocation: Prediction for {self._n_stems} stems "
            f"at {self._n_pred} observations."
        )<|MERGE_RESOLUTION|>--- conflicted
+++ resolved
@@ -561,12 +561,8 @@
     (:math:`R_s`), and reproductive tissue (:math:`R_{rt}`).
 
     .. math::
-<<<<<<< HEAD
-        P_{net} = y (P - R_m) = y (P - W_{\cdot s} r_s - \zeta \sigma W_f r_r - P r_f -
-        P r_rt)
-=======
-        P_{net} = y (P - R_m) = y (P - W_{\cdot s} r_s - \zeta \sigma W_f r_r - W_f r_f)
->>>>>>> cf9590a5
+        P_{net} = y (P - R_m) = y (P - W_{\cdot s} r_s - \zeta \sigma W_f r_r - W_f r_f -
+        P r_{rt})
 
     Note that this differs from Equation 13 of :cite:t:`Li:2014bc`, which does not
     include a term for foliar respiration or reproductive tissue respiration.
@@ -655,11 +651,7 @@
 
     .. math::
 
-<<<<<<< HEAD
-        T = W_f \left(\frac{\sigma \zeta}{\tau_f} \right)
-=======
-        T = W_f \left( \frac{1}{\tau_f} + \frac{\sigma \zeta}{\tau_r} \right)
->>>>>>> cf9590a5
+        T = W_f \left(\frac{ \sigma \zeta}{\tau_f} \right)
 
     Args:
         sla: The specific leaf area
